--- conflicted
+++ resolved
@@ -111,24 +111,12 @@
 - (nullable FSTQueryData *)queryDataForQuery:(FSTQuery *)query;
 
 /** Adds the given document keys to cached query results of the given target ID. */
-<<<<<<< HEAD
-- (void)addMatchingKeys:(FSTDocumentKeySet *)keys
-            forTargetID:(FSTTargetID)targetID
-       atSequenceNumber:(FSTListenSequenceNumber)sequenceNumber;
-
-/** Removes the given document keys from the cached query results of the given target ID. */
-// TODO(gsoltis): is the sequence number necessary?
-- (void)removeMatchingKeys:(FSTDocumentKeySet *)keys
-               forTargetID:(FSTTargetID)targetID
-          atSequenceNumber:(FSTListenSequenceNumber)sequenceNumber;
-=======
 - (void)addMatchingKeys:(const firebase::firestore::model::DocumentKeySet &)keys
             forTargetID:(FSTTargetID)targetID;
 
 /** Removes the given document keys from the cached query results of the given target ID. */
 - (void)removeMatchingKeys:(const firebase::firestore::model::DocumentKeySet &)keys
                forTargetID:(FSTTargetID)targetID;
->>>>>>> dddd7503
 
 /** Removes all the keys in the query results of the given target ID. */
 - (void)removeMatchingKeysForTargetID:(FSTTargetID)targetID;
