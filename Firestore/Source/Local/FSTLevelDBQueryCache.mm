/*
 * Copyright 2017 Google
 *
 * Licensed under the Apache License, Version 2.0 (the "License");
 * you may not use this file except in compliance with the License.
 * You may obtain a copy of the License at
 *
 *      http://www.apache.org/licenses/LICENSE-2.0
 *
 * Unless required by applicable law or agreed to in writing, software
 * distributed under the License is distributed on an "AS IS" BASIS,
 * WITHOUT WARRANTIES OR CONDITIONS OF ANY KIND, either express or implied.
 * See the License for the specific language governing permissions and
 * limitations under the License.
 */

#import "Firestore/Source/Local/FSTLevelDBQueryCache.h"

#include <memory>
#include <string>
#include <utility>

#include <leveldb/db.h>
#include <leveldb/write_batch.h>

#import "Firestore/Protos/objc/firestore/local/Target.pbobjc.h"
#import "Firestore/Source/Core/FSTQuery.h"
#import "Firestore/Source/Local/FSTLevelDB.h"
#import "Firestore/Source/Local/FSTLevelDBKey.h"
#import "Firestore/Source/Local/FSTLocalSerializer.h"
#import "Firestore/Source/Local/FSTQueryData.h"
#import "Firestore/Source/Remote/FSTRemoteEvent.h"
#import "Firestore/Source/Util/FSTAssert.h"
#include "Firestore/core/src/firebase/firestore/model/document_key.h"
#include "Firestore/core/src/firebase/firestore/util/ordered_code.h"
#include "Firestore/core/src/firebase/firestore/model/snapshot_version.h"
#include "absl/strings/match.h"

NS_ASSUME_NONNULL_BEGIN

using firebase::firestore::local::LevelDbTransaction;
using firebase::firestore::util::OrderedCode;
using Firestore::StringView;
using firebase::firestore::model::DocumentKey;
using firebase::firestore::model::SnapshotVersion;
using leveldb::DB;
using leveldb::Slice;
using leveldb::Status;
using firebase::firestore::model::DocumentKeySet;

namespace {

FSTListenSequenceNumber ReadSequenceNumber(const absl::string_view &slice) {
  FSTListenSequenceNumber decoded;
  absl::string_view tmp(slice.data(), slice.size());
  if (OrderedCode::ReadSignedNumIncreasing(&tmp, &decoded)) {
    return decoded;
  } else {
    FSTCFail(@"Failed to read sequence number from a sentinel row");
  }
}
}

@interface FSTLevelDBQueryCache ()

/** A write-through cached copy of the metadata for the query cache. */
@property(nonatomic, strong, nullable) FSTPBTargetGlobal *metadata;

@property(nonatomic, strong, readonly) FSTLocalSerializer *serializer;

@end

@implementation FSTLevelDBQueryCache {
  FSTLevelDB *_db;

  /**
   * The last received snapshot version. This is part of `metadata` but we store it separately to
   * avoid extra conversion to/from GPBTimestamp.
   */
  SnapshotVersion _lastRemoteSnapshotVersion;
}

+ (nullable FSTPBTargetGlobal *)readTargetMetadataWithTransaction:
    (firebase::firestore::local::LevelDbTransaction *)transaction {
  std::string key = [FSTLevelDBTargetGlobalKey key];
  std::string value;
  Status status = transaction->Get(key, &value);
  if (status.IsNotFound()) {
    return nil;
  } else if (!status.ok()) {
    FSTFail(@"metadataForKey: failed loading key %s with status: %s", key.c_str(),
            status.ToString().c_str());
  }

  NSData *data =
      [[NSData alloc] initWithBytesNoCopy:(void *)value.data() length:value.size() freeWhenDone:NO];

  NSError *error;
  FSTPBTargetGlobal *proto = [FSTPBTargetGlobal parseFromData:data error:&error];
  if (!proto) {
    FSTFail(@"FSTPBTargetGlobal failed to parse: %@", error);
  }

  return proto;
}

+ (nullable FSTPBTargetGlobal *)readTargetMetadataFromDB:(std::shared_ptr<DB>)db {
  std::string key = [FSTLevelDBTargetGlobalKey key];
  std::string value;
  Status status = db->Get([FSTLevelDB standardReadOptions], key, &value);
  if (status.IsNotFound()) {
    return nil;
  } else if (!status.ok()) {
    FSTFail(@"metadataForKey: failed loading key %s with status: %s", key.c_str(),
            status.ToString().c_str());
  }

  NSData *data =
      [[NSData alloc] initWithBytesNoCopy:(void *)value.data() length:value.size() freeWhenDone:NO];

  NSError *error;
  FSTPBTargetGlobal *proto = [FSTPBTargetGlobal parseFromData:data error:&error];
  if (!proto) {
    FSTFail(@"FSTPBTargetGlobal failed to parse: %@", error);
  }

  return proto;
}

- (instancetype)initWithDB:(FSTLevelDB *)db serializer:(FSTLocalSerializer *)serializer {
  if (self = [super init]) {
    FSTAssert(db, @"db must not be NULL");
    _db = db;
    _serializer = serializer;
  }
  return self;
}

- (void)start {
  // TODO(gsoltis): switch this usage of ptr to currentTransaction
  FSTPBTargetGlobal *metadata = [FSTLevelDBQueryCache readTargetMetadataFromDB:_db.ptr];
  FSTAssert(
      metadata != nil,
      @"Found nil metadata, expected schema to be at version 0 which ensures metadata existence");
  _lastRemoteSnapshotVersion = [self.serializer decodedVersion:metadata.lastRemoteSnapshotVersion];

  self.metadata = metadata;
}

#pragma mark - FSTQueryCache implementation

- (FSTTargetID)highestTargetID {
  return self.metadata.highestTargetId;
}

- (FSTListenSequenceNumber)highestListenSequenceNumber {
  return self.metadata.highestListenSequenceNumber;
}

- (const SnapshotVersion &)lastRemoteSnapshotVersion {
  return _lastRemoteSnapshotVersion;
}

- (void)setLastRemoteSnapshotVersion:(SnapshotVersion)snapshotVersion {
  _lastRemoteSnapshotVersion = std::move(snapshotVersion);
  self.metadata.lastRemoteSnapshotVersion =
      [self.serializer encodedVersion:_lastRemoteSnapshotVersion];
  _db.currentTransaction->Put([FSTLevelDBTargetGlobalKey key], self.metadata);
}

- (void)enumerateTargetsUsingBlock:(void (^)(FSTQueryData *queryData, BOOL *stop))block {
  // Enumerate all targets, give their sequence numbers.
  std::string targetPrefix = [FSTLevelDBTargetKey keyPrefix];
  auto it = _db.currentTransaction->NewIterator();
  it->Seek(targetPrefix);
  BOOL stop = NO;
  for (; !stop && it->Valid() && absl::StartsWith(it->key(), targetPrefix); it->Next()) {
    FSTQueryData *target = [self decodedTarget:it->value()];
    block(target, &stop);
  }
}

- (void)enumerateOrphanedDocumentsUsingBlock:
    (void (^)(FSTDocumentKey *docKey, FSTListenSequenceNumber sequenceNumber, BOOL *stop))block {
  std::string documentTargetPrefix = [FSTLevelDBDocumentTargetKey keyPrefix];
  auto it = _db.currentTransaction->NewIterator();
  it->Seek(documentTargetPrefix);
  FSTListenSequenceNumber nextToReport = 0;
  FSTDocumentKey *keyToReport = nil;
  FSTLevelDBDocumentTargetKey *key = [[FSTLevelDBDocumentTargetKey alloc] init];
  BOOL stop = NO;
  for (; !stop && it->Valid() && absl::StartsWith(it->key(), documentTargetPrefix); it->Next()) {
    [key decodeKey:it->key()];
    if (key.isSentinel) {
      // if nextToReport is non-zero, report it, this is a new key so the last one
      // must be orphaned.
      if (nextToReport != 0) {
        block(keyToReport, nextToReport, &stop);
      }
      // set nextToReport to be this sequence number. It's the next one we might
      // report, if we don't find any targets for this document.
      nextToReport = ReadSequenceNumber(it->value());
      keyToReport = key.documentKey;
    } else {
      // set nextToReport to be 0, we know we don't need to report this one since
      // we found a target for it.
      nextToReport = 0;
      keyToReport = nil;
    }
  }
  // if not stop and nextToReport is non-zero, report it. We didn't find any targets for
  // that document, and we weren't asked to stop.
  if (!stop && nextToReport != 0) {
    block(keyToReport, nextToReport, &stop);
  }
}

- (void)saveQueryData:(FSTQueryData *)queryData {
  FSTTargetID targetID = queryData.targetID;
  std::string key = [FSTLevelDBTargetKey keyWithTargetID:targetID];
  _db.currentTransaction->Put(key, [self.serializer encodedQueryData:queryData]);
}

- (BOOL)updateMetadataForQueryData:(FSTQueryData *)queryData {
  BOOL updatedMetadata = NO;

  if (queryData.targetID > self.metadata.highestTargetId) {
    self.metadata.highestTargetId = queryData.targetID;
    updatedMetadata = YES;
  }

  if (queryData.sequenceNumber > self.metadata.highestListenSequenceNumber) {
    self.metadata.highestListenSequenceNumber = queryData.sequenceNumber;
    updatedMetadata = YES;
  }
  return updatedMetadata;
}

- (void)addQueryData:(FSTQueryData *)queryData {
  [self saveQueryData:queryData];

  NSString *canonicalID = queryData.query.canonicalID;
  std::string indexKey =
      [FSTLevelDBQueryTargetKey keyWithCanonicalID:canonicalID targetID:queryData.targetID];
  std::string emptyBuffer;
  _db.currentTransaction->Put(indexKey, emptyBuffer);

  self.metadata.targetCount += 1;
  [self updateMetadataForQueryData:queryData];
  _db.currentTransaction->Put([FSTLevelDBTargetGlobalKey key], self.metadata);
}

- (void)updateQueryData:(FSTQueryData *)queryData {
  [self saveQueryData:queryData];

  if ([self updateMetadataForQueryData:queryData]) {
    _db.currentTransaction->Put([FSTLevelDBTargetGlobalKey key], self.metadata);
  }
}

- (void)removeQueryData:(FSTQueryData *)queryData {
  FSTTargetID targetID = queryData.targetID;

  [self removeMatchingKeysForTargetID:targetID];

  std::string key = [FSTLevelDBTargetKey keyWithTargetID:targetID];
  _db.currentTransaction->Delete(key);

  std::string indexKey =
      [FSTLevelDBQueryTargetKey keyWithCanonicalID:queryData.query.canonicalID targetID:targetID];
  _db.currentTransaction->Delete(indexKey);
  self.metadata.targetCount -= 1;
  _db.currentTransaction->Put([FSTLevelDBTargetGlobalKey key], self.metadata);
}

- (NSUInteger)removeQueriesThroughSequenceNumber:(FSTListenSequenceNumber)sequenceNumber
                                     liveQueries:
                                         (NSDictionary<NSNumber *, FSTQueryData *> *)liveQueries {
  NSUInteger count = 0;
  std::string targetPrefix = [FSTLevelDBTargetKey keyPrefix];
  auto it = _db.currentTransaction->NewIterator();
  it->Seek(targetPrefix);
  for (; it->Valid() && absl::StartsWith(it->key(), targetPrefix); it->Next()) {
    FSTQueryData *queryData = [self decodedTarget:it->value()];
    if (queryData.sequenceNumber <= sequenceNumber && !liveQueries[@(queryData.targetID)]) {
      [self removeQueryData:queryData];
      count++;
    }
  }
  return count;
}

- (int32_t)count {
  return self.metadata.targetCount;
}

/**
 * Parses the given bytes as an FSTPBTarget protocol buffer and then converts to the equivalent
 * query data.
 */
- (FSTQueryData *)decodedTarget:(absl::string_view)encoded {
  NSData *data = [[NSData alloc] initWithBytesNoCopy:(void *)encoded.data()
                                              length:encoded.size()
                                        freeWhenDone:NO];

  NSError *error;
  FSTPBTarget *proto = [FSTPBTarget parseFromData:data error:&error];
  if (!proto) {
    FSTFail(@"FSTPBTarget failed to parse: %@", error);
  }

  return [self.serializer decodedQueryData:proto];
}

- (nullable FSTQueryData *)queryDataForQuery:(FSTQuery *)query {
  // Scan the query-target index starting with a prefix starting with the given query's canonicalID.
  // Note that this is a scan rather than a get because canonicalIDs are not required to be unique
  // per target.
  Slice canonicalID = StringView(query.canonicalID);
  auto indexItererator = _db.currentTransaction->NewIterator();
  std::string indexPrefix = [FSTLevelDBQueryTargetKey keyPrefixWithCanonicalID:canonicalID];
  indexItererator->Seek(indexPrefix);

  // Simultaneously scan the targets table. This works because each (canonicalID, targetID) pair is
  // unique and ordered, so when scanning a table prefixed by exactly one canonicalID, all the
  // targetIDs will be unique and in order.
  std::string targetPrefix = [FSTLevelDBTargetKey keyPrefix];
  auto targetIterator = _db.currentTransaction->NewIterator();

  FSTLevelDBQueryTargetKey *rowKey = [[FSTLevelDBQueryTargetKey alloc] init];
  for (; indexItererator->Valid(); indexItererator->Next()) {
    // Only consider rows matching exactly the specific canonicalID of interest.
    if (!absl::StartsWith(indexItererator->key(), indexPrefix) ||
        ![rowKey decodeKey:indexItererator->key()] || canonicalID != rowKey.canonicalID) {
      // End of this canonicalID's possible targets.
      break;
    }

    // Each row is a unique combination of canonicalID and targetID, so this foreign key reference
    // can only occur once.
    std::string targetKey = [FSTLevelDBTargetKey keyWithTargetID:rowKey.targetID];
    targetIterator->Seek(targetKey);
    if (!targetIterator->Valid() || targetIterator->key() != targetKey) {
      NSString *foundKeyDescription = @"the end of the table";
      if (targetIterator->Valid()) {
        foundKeyDescription = [FSTLevelDBKey descriptionForKey:targetIterator->key()];
      }
      FSTFail(
          @"Dangling query-target reference found: "
          @"%@ points to %@; seeking there found %@",
          [FSTLevelDBKey descriptionForKey:indexItererator->key()],
          [FSTLevelDBKey descriptionForKey:targetKey], foundKeyDescription);
    }

    // Finally after finding a potential match, check that the query is actually equal to the
    // requested query.
    FSTQueryData *target = [self decodedTarget:targetIterator->value()];
    if ([target.query isEqual:query]) {
      return target;
    }
  }

  return nil;
}

#pragma mark Matching Key tracking

<<<<<<< HEAD
- (void)addMatchingKeys:(FSTDocumentKeySet *)keys
            forTargetID:(FSTTargetID)targetID
       atSequenceNumber:(FSTListenSequenceNumber)sequenceNumber {
=======
- (void)addMatchingKeys:(const DocumentKeySet &)keys forTargetID:(FSTTargetID)targetID {
>>>>>>> dddd7503
  // Store an empty value in the index which is equivalent to serializing a GPBEmpty message. In the
  // future if we wanted to store some other kind of value here, we can parse these empty values as
  // with some other protocol buffer (and the parser will see all default values).
  std::string emptyBuffer;
<<<<<<< HEAD
  [keys enumerateObjectsUsingBlock:^(FSTDocumentKey *documentKey, BOOL *stop) {
=======

  for (const DocumentKey &key : keys) {
>>>>>>> dddd7503
    self->_db.currentTransaction->Put(
        [FSTLevelDBTargetDocumentKey keyWithTargetID:targetID documentKey:key], emptyBuffer);
    self->_db.currentTransaction->Put(
<<<<<<< HEAD
        [FSTLevelDBDocumentTargetKey keyWithDocumentKey:documentKey targetID:targetID],
        emptyBuffer);
    [self->_db.referenceDelegate addReference:documentKey target:targetID sequenceNumber:sequenceNumber];
  }];
}

- (void)removeMatchingKeys:(FSTDocumentKeySet *)keys
               forTargetID:(FSTTargetID)targetID
          atSequenceNumber:(FSTListenSequenceNumber)sequenceNumber {
  [keys enumerateObjectsUsingBlock:^(FSTDocumentKey *key, BOOL *stop) {
=======
        [FSTLevelDBDocumentTargetKey keyWithDocumentKey:key targetID:targetID], emptyBuffer);
    [self->_db.referenceDelegate addReference:key target:targetID];
  };
}

- (void)removeMatchingKeys:(const DocumentKeySet &)keys forTargetID:(FSTTargetID)targetID {
  for (const DocumentKey &key : keys) {
>>>>>>> dddd7503
    self->_db.currentTransaction->Delete(
        [FSTLevelDBTargetDocumentKey keyWithTargetID:targetID documentKey:key]);
    self->_db.currentTransaction->Delete(
        [FSTLevelDBDocumentTargetKey keyWithDocumentKey:key targetID:targetID]);
<<<<<<< HEAD
    [self->_db.referenceDelegate removeReference:key target:targetID sequenceNumber:sequenceNumber];
  }];
=======
    [self->_db.referenceDelegate removeReference:key target:targetID];
    [self.garbageCollector addPotentialGarbageKey:key];
  }
>>>>>>> dddd7503
}

- (void)removeMatchingKeysForTargetID:(FSTTargetID)targetID {
  std::string indexPrefix = [FSTLevelDBTargetDocumentKey keyPrefixWithTargetID:targetID];
  auto indexIterator = _db.currentTransaction->NewIterator();
  indexIterator->Seek(indexPrefix);

  FSTLevelDBTargetDocumentKey *rowKey = [[FSTLevelDBTargetDocumentKey alloc] init];
  for (; indexIterator->Valid(); indexIterator->Next()) {
    absl::string_view indexKey = indexIterator->key();

    // Only consider rows matching this specific targetID.
    if (![rowKey decodeKey:indexKey] || rowKey.targetID != targetID) {
      break;
    }
    const DocumentKey &documentKey = rowKey.documentKey;

    // Delete both index rows
    _db.currentTransaction->Delete(indexKey);
    _db.currentTransaction->Delete(
        [FSTLevelDBDocumentTargetKey keyWithDocumentKey:documentKey targetID:targetID]);
    [self.garbageCollector addPotentialGarbageKey:documentKey];
  }
}

- (DocumentKeySet)matchingKeysForTargetID:(FSTTargetID)targetID {
  std::string indexPrefix = [FSTLevelDBTargetDocumentKey keyPrefixWithTargetID:targetID];
  auto indexIterator = _db.currentTransaction->NewIterator();
  indexIterator->Seek(indexPrefix);

  DocumentKeySet result;
  FSTLevelDBTargetDocumentKey *rowKey = [[FSTLevelDBTargetDocumentKey alloc] init];
  for (; indexIterator->Valid(); indexIterator->Next()) {
    absl::string_view indexKey = indexIterator->key();

    // Only consider rows matching this specific targetID.
    if (![rowKey decodeKey:indexKey] || rowKey.targetID != targetID) {
      break;
    }

    result = result.insert(rowKey.documentKey);
  }

  return result;
}

#pragma mark - FSTGarbageSource implementation

- (BOOL)containsKey:(const DocumentKey &)key {
  // ignore sentinel rows when determining if a key belongs to a target. Sentinel row just says the
  // document exists, not that it's a member of any particular target.
  std::string indexPrefix = [FSTLevelDBDocumentTargetKey keyPrefixWithResourcePath:key.path()];
  auto indexIterator = _db.currentTransaction->NewIterator();
  indexIterator->Seek(indexPrefix);

  for (; indexIterator->Valid() && absl::StartsWith(indexIterator->key(), indexPrefix);
       indexIterator->Next()) {
    FSTLevelDBDocumentTargetKey *rowKey = [[FSTLevelDBDocumentTargetKey alloc] init];
    if ([rowKey decodeKey:indexIterator->key()] && !rowKey.isSentinel &&
        DocumentKey{rowKey.documentKey} == key) {
      return YES;
    }
  }

  return NO;
}

@end

NS_ASSUME_NONNULL_END<|MERGE_RESOLUTION|>--- conflicted
+++ resolved
@@ -365,38 +365,15 @@
 
 #pragma mark Matching Key tracking
 
-<<<<<<< HEAD
-- (void)addMatchingKeys:(FSTDocumentKeySet *)keys
-            forTargetID:(FSTTargetID)targetID
-       atSequenceNumber:(FSTListenSequenceNumber)sequenceNumber {
-=======
 - (void)addMatchingKeys:(const DocumentKeySet &)keys forTargetID:(FSTTargetID)targetID {
->>>>>>> dddd7503
   // Store an empty value in the index which is equivalent to serializing a GPBEmpty message. In the
   // future if we wanted to store some other kind of value here, we can parse these empty values as
   // with some other protocol buffer (and the parser will see all default values).
   std::string emptyBuffer;
-<<<<<<< HEAD
-  [keys enumerateObjectsUsingBlock:^(FSTDocumentKey *documentKey, BOOL *stop) {
-=======
-
   for (const DocumentKey &key : keys) {
->>>>>>> dddd7503
     self->_db.currentTransaction->Put(
         [FSTLevelDBTargetDocumentKey keyWithTargetID:targetID documentKey:key], emptyBuffer);
     self->_db.currentTransaction->Put(
-<<<<<<< HEAD
-        [FSTLevelDBDocumentTargetKey keyWithDocumentKey:documentKey targetID:targetID],
-        emptyBuffer);
-    [self->_db.referenceDelegate addReference:documentKey target:targetID sequenceNumber:sequenceNumber];
-  }];
-}
-
-- (void)removeMatchingKeys:(FSTDocumentKeySet *)keys
-               forTargetID:(FSTTargetID)targetID
-          atSequenceNumber:(FSTListenSequenceNumber)sequenceNumber {
-  [keys enumerateObjectsUsingBlock:^(FSTDocumentKey *key, BOOL *stop) {
-=======
         [FSTLevelDBDocumentTargetKey keyWithDocumentKey:key targetID:targetID], emptyBuffer);
     [self->_db.referenceDelegate addReference:key target:targetID];
   };
@@ -404,19 +381,12 @@
 
 - (void)removeMatchingKeys:(const DocumentKeySet &)keys forTargetID:(FSTTargetID)targetID {
   for (const DocumentKey &key : keys) {
->>>>>>> dddd7503
     self->_db.currentTransaction->Delete(
         [FSTLevelDBTargetDocumentKey keyWithTargetID:targetID documentKey:key]);
     self->_db.currentTransaction->Delete(
         [FSTLevelDBDocumentTargetKey keyWithDocumentKey:key targetID:targetID]);
-<<<<<<< HEAD
-    [self->_db.referenceDelegate removeReference:key target:targetID sequenceNumber:sequenceNumber];
-  }];
-=======
     [self->_db.referenceDelegate removeReference:key target:targetID];
-    [self.garbageCollector addPotentialGarbageKey:key];
-  }
->>>>>>> dddd7503
+  }
 }
 
 - (void)removeMatchingKeysForTargetID:(FSTTargetID)targetID {
