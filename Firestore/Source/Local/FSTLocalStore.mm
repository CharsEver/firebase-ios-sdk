/*
 * Copyright 2017 Google
 *
 * Licensed under the Apache License, Version 2.0 (the "License");
 * you may not use this file except in compliance with the License.
 * You may obtain a copy of the License at
 *
 *      http://www.apache.org/licenses/LICENSE-2.0
 *
 * Unless required by applicable law or agreed to in writing, software
 * distributed under the License is distributed on an "AS IS" BASIS,
 * WITHOUT WARRANTIES OR CONDITIONS OF ANY KIND, either express or implied.
 * See the License for the specific language governing permissions and
 * limitations under the License.
 */

#import "Firestore/Source/Local/FSTLocalStore.h"

#import "Firestore/Source/Public/FIRTimestamp.h"
#import "Firestore/Source/Core/FSTListenSequence.h"
#import "Firestore/Source/Core/FSTQuery.h"
#import "Firestore/Source/Core/FSTSnapshotVersion.h"
#import "Firestore/Source/Local/FSTGarbageCollector.h"
#import "Firestore/Source/Local/FSTLocalDocumentsView.h"
#import "Firestore/Source/Local/FSTLocalViewChanges.h"
#import "Firestore/Source/Local/FSTLocalWriteResult.h"
#import "Firestore/Source/Local/FSTMutationQueue.h"
#import "Firestore/Source/Local/FSTPersistence.h"
#import "Firestore/Source/Local/FSTQueryCache.h"
#import "Firestore/Source/Local/FSTQueryData.h"
#import "Firestore/Source/Local/FSTReferenceSet.h"
#import "Firestore/Source/Local/FSTRemoteDocumentCache.h"
#import "Firestore/Source/Local/FSTRemoteDocumentChangeBuffer.h"
#import "Firestore/Source/Model/FSTDocument.h"
#import "Firestore/Source/Model/FSTDocumentDictionary.h"
#import "Firestore/Source/Model/FSTMutation.h"
#import "Firestore/Source/Model/FSTMutationBatch.h"
#import "Firestore/Source/Remote/FSTRemoteEvent.h"
#import "Firestore/Source/Util/FSTAssert.h"
#import "Firestore/Source/Util/FSTLogger.h"

#include "Firestore/core/src/firebase/firestore/auth/user.h"
#include "Firestore/core/src/firebase/firestore/core/target_id_generator.h"
#include "Firestore/core/src/firebase/firestore/model/document_key.h"

using firebase::firestore::auth::User;
using firebase::firestore::model::DocumentKey;
using firebase::firestore::core::TargetIdGenerator;
using firebase::firestore::model::DocumentKey;

NS_ASSUME_NONNULL_BEGIN

@interface FSTLocalStore ()

/** Manages our in-memory or durable persistence. */
@property(nonatomic, strong, readonly) id<FSTPersistence> persistence;

/** The set of all mutations that have been sent but not yet been applied to the backend. */
@property(nonatomic, strong) id<FSTMutationQueue> mutationQueue;

/** The set of all cached remote documents. */
@property(nonatomic, strong) id<FSTRemoteDocumentCache> remoteDocumentCache;

/** The "local" view of all documents (layering mutationQueue on top of remoteDocumentCache). */
@property(nonatomic, strong) FSTLocalDocumentsView *localDocuments;

/** The set of document references maintained by any local views. */
@property(nonatomic, strong) FSTReferenceSet *localViewReferences;

/**
 * The garbage collector collects documents that should no longer be cached (e.g. if they are no
 * longer retained by the above reference sets and the garbage collector is performing eager
 * collection).
 */
@property(nonatomic, strong) id<FSTGarbageCollector> garbageCollector;

/** Maps a query to the data about that query. */
@property(nonatomic, strong) id<FSTQueryCache> queryCache;

/** Maps a targetID to data about its query. */
@property(nonatomic, strong) NSMutableDictionary<NSNumber *, FSTQueryData *> *targetIDs;

@property(nonatomic, strong) FSTListenSequence *listenSequence;

/**
 * A heldBatchResult is a mutation batch result (from a write acknowledgement) that arrived before
 * the watch stream got notified of a snapshot that includes the write.  So we "hold" it until
 * the watch stream catches up. It ensures that the local write remains visible (latency
 * compensation) and doesn't temporarily appear reverted because the watch stream is slower than
 * the write stream and so wasn't reflecting it.
 *
 * NOTE: Eventually we want to move this functionality into the remote store.
 */
@property(nonatomic, strong) NSMutableArray<FSTMutationBatchResult *> *heldBatchResults;

@end

@implementation FSTLocalStore {
  /** Used to generate targetIDs for queries tracked locally. */
  TargetIdGenerator _targetIDGenerator;
}

- (instancetype)initWithPersistence:(id<FSTPersistence>)persistence
                   garbageCollector:(id<FSTGarbageCollector>)garbageCollector
                        initialUser:(const User &)initialUser {
  if (self = [super init]) {
    _persistence = persistence;
    _mutationQueue = [persistence mutationQueueForUser:initialUser];
    _remoteDocumentCache = [persistence remoteDocumentCache];
    _queryCache = [persistence queryCache];
    _localDocuments = [FSTLocalDocumentsView viewWithRemoteDocumentCache:_remoteDocumentCache
                                                           mutationQueue:_mutationQueue];
    _localViewReferences = [[FSTReferenceSet alloc] init];

    _garbageCollector = garbageCollector;
    [_garbageCollector addGarbageSource:_queryCache];
    [_garbageCollector addGarbageSource:_localViewReferences];
    [_garbageCollector addGarbageSource:_mutationQueue];

    _targetIDs = [NSMutableDictionary dictionary];
    _heldBatchResults = [NSMutableArray array];

    _targetIDGenerator = TargetIdGenerator::LocalStoreTargetIdGenerator(0);
  }
  return self;
}

- (void)start {
  [self startMutationQueue];
  [self startQueryCache];
}

- (void)startMutationQueue {
  self.persistence.run("Start MutationQueue", [&]() {
    [self.mutationQueue start];

    // If we have any leftover mutation batch results from a prior run, just drop them.
    // TODO(http://b/33446471): We probably need to repopulate heldBatchResults or similar instead,
    // but that is not straightforward since we're not persisting the write ack versions.
    [self.heldBatchResults removeAllObjects];

    // TODO(mikelehen): This is the only usage of getAllMutationBatchesThroughBatchId:. Consider
    // removing it in favor of a getAcknowledgedBatches method.
    FSTBatchID highestAck = [self.mutationQueue highestAcknowledgedBatchID];
    if (highestAck != kFSTBatchIDUnknown) {
      NSArray<FSTMutationBatch *> *batches =
          [self.mutationQueue allMutationBatchesThroughBatchID:highestAck];
      if (batches.count > 0) {
        // NOTE: This could be more efficient if we had a removeBatchesThroughBatchID, but this set
        // should be very small and this code should go away eventually.
        [self.mutationQueue removeMutationBatches:batches];
      }
    }
  });
}

- (void)startQueryCache {
  [self.queryCache start];

  FSTTargetID targetID = [self.queryCache highestTargetID];
  _targetIDGenerator = TargetIdGenerator::LocalStoreTargetIdGenerator(targetID);
  FSTListenSequenceNumber sequenceNumber = [self.queryCache highestListenSequenceNumber];
  self.listenSequence = [[FSTListenSequence alloc] initStartingAfter:sequenceNumber];
}

- (void)shutdown {
  [self.mutationQueue shutdown];
  [self.remoteDocumentCache shutdown];
  [self.queryCache shutdown];
}

- (FSTMaybeDocumentDictionary *)userDidChange:(const User &)user {
  // Swap out the mutation queue, grabbing the pending mutation batches before and after.
  NSArray<FSTMutationBatch *> *oldBatches = self.persistence.run(
      "OldBatches",
      [&]() -> NSArray<FSTMutationBatch *> * { return [self.mutationQueue allMutationBatches]; });

  [self.mutationQueue shutdown];
  [self.garbageCollector removeGarbageSource:self.mutationQueue];

  self.mutationQueue = [self.persistence mutationQueueForUser:user];
  [self.garbageCollector addGarbageSource:self.mutationQueue];

  [self startMutationQueue];

  return self.persistence.run("NewBatches", [&]() -> FSTMaybeDocumentDictionary * {
    NSArray<FSTMutationBatch *> *newBatches = [self.mutationQueue allMutationBatches];

    // Recreate our LocalDocumentsView using the new MutationQueue.
    self.localDocuments =
        [FSTLocalDocumentsView viewWithRemoteDocumentCache:self.remoteDocumentCache
                                             mutationQueue:self.mutationQueue];

    // Union the old/new changed keys.
    FSTDocumentKeySet *changedKeys = [FSTDocumentKeySet keySet];
    for (NSArray<FSTMutationBatch *> *batches in @[ oldBatches, newBatches ]) {
      for (FSTMutationBatch *batch in batches) {
        for (FSTMutation *mutation in batch.mutations) {
          changedKeys = [changedKeys setByAddingObject:mutation.key];
        }
      }
    }

    // Return the set of all (potentially) changed documents as the result of the user change.
    return [self.localDocuments documentsForKeys:changedKeys];
  });
}

- (FSTLocalWriteResult *)locallyWriteMutations:(NSArray<FSTMutation *> *)mutations {
  return self.persistence.run("Locally write mutations", [&]() -> FSTLocalWriteResult * {
    FIRTimestamp *localWriteTime = [FIRTimestamp timestamp];
    FSTMutationBatch *batch =
        [self.mutationQueue addMutationBatchWithWriteTime:localWriteTime mutations:mutations];
    FSTDocumentKeySet *keys = [batch keys];
    FSTMaybeDocumentDictionary *changedDocuments = [self.localDocuments documentsForKeys:keys];
    return [FSTLocalWriteResult resultForBatchID:batch.batchID changes:changedDocuments];
  });
}

- (FSTMaybeDocumentDictionary *)acknowledgeBatchWithResult:(FSTMutationBatchResult *)batchResult {
  return self.persistence.run("Acknowledge batch", [&]() -> FSTMaybeDocumentDictionary * {
    id<FSTMutationQueue> mutationQueue = self.mutationQueue;

    [mutationQueue acknowledgeBatch:batchResult.batch streamToken:batchResult.streamToken];

    FSTDocumentKeySet *affected;
    if ([self shouldHoldBatchResultWithVersion:batchResult.commitVersion]) {
      [self.heldBatchResults addObject:batchResult];
      affected = [FSTDocumentKeySet keySet];
    } else {
      FSTRemoteDocumentChangeBuffer *remoteDocuments =
          [FSTRemoteDocumentChangeBuffer changeBufferWithCache:self.remoteDocumentCache];

      affected = [self releaseBatchResults:@[ batchResult ] remoteDocuments:remoteDocuments];

<<<<<<< HEAD
    [remoteDocuments applyToWriteGroup:group];
    [self.queryCache addPotentiallyOrphanedDocuments:affected
                                    atSequenceNumber:[self.listenSequence next]
                                               group:group];
  }
=======
      [remoteDocuments apply];
    }
>>>>>>> bdd25350

    [self.mutationQueue performConsistencyCheck];

    return [self.localDocuments documentsForKeys:affected];
  });
}

- (FSTMaybeDocumentDictionary *)rejectBatchID:(FSTBatchID)batchID {
  return self.persistence.run("Reject batch", [&]() -> FSTMaybeDocumentDictionary * {
    FSTMutationBatch *toReject = [self.mutationQueue lookupMutationBatch:batchID];
    FSTAssert(toReject, @"Attempt to reject nonexistent batch!");

    FSTBatchID lastAcked = [self.mutationQueue highestAcknowledgedBatchID];
    FSTAssert(batchID > lastAcked, @"Acknowledged batches can't be rejected.");

    FSTDocumentKeySet *affected = [self removeMutationBatch:toReject];

    [self.mutationQueue performConsistencyCheck];

    return [self.localDocuments documentsForKeys:affected];
  });
}

- (nullable NSData *)lastStreamToken {
  return [self.mutationQueue lastStreamToken];
}

- (void)setLastStreamToken:(nullable NSData *)streamToken {
  self.persistence.run("Set stream token",
                       [&]() { [self.mutationQueue setLastStreamToken:streamToken]; });
}

- (FSTSnapshotVersion *)lastRemoteSnapshotVersion {
  return [self.queryCache lastRemoteSnapshotVersion];
}

- (FSTMaybeDocumentDictionary *)applyRemoteEvent:(FSTRemoteEvent *)remoteEvent {
  return self.persistence.run("Apply remote event", [&]() -> FSTMaybeDocumentDictionary * {
    id<FSTQueryCache> queryCache = self.queryCache;

    FSTRemoteDocumentChangeBuffer *remoteDocuments =
        [FSTRemoteDocumentChangeBuffer changeBufferWithCache:self.remoteDocumentCache];

    [remoteEvent.targetChanges enumerateKeysAndObjectsUsingBlock:^(
                                   NSNumber *targetIDNumber, FSTTargetChange *change, BOOL *stop) {
      FSTTargetID targetID = targetIDNumber.intValue;

      // Do not ref/unref unassigned targetIDs - it may lead to leaks.
      FSTQueryData *queryData = self.targetIDs[targetIDNumber];
      if (!queryData) {
        return;
      }

      FSTTargetMapping *mapping = change.mapping;
      if (mapping) {
        // First make sure that all references are deleted.
        if ([mapping isKindOfClass:[FSTResetMapping class]]) {
          FSTResetMapping *reset = (FSTResetMapping *)mapping;
          [queryCache removeMatchingKeysForTargetID:targetID];
          [queryCache addMatchingKeys:reset.documents forTargetID:targetID];

<<<<<<< HEAD
    // Update the resume token if the change includes one. Don't clear any preexisting value.
    // Bump the sequence number as well, so that documents being removed now are ordered later
    // than documents that were previously removed from this target.
    NSData *resumeToken = change.resumeToken;
    if (resumeToken.length > 0) {
      queryData = [queryData queryDataByReplacingSnapshotVersion:change.snapshotVersion
                                                     resumeToken:resumeToken
                                                  sequenceNumber:[self.listenSequence next]];
      self.targetIDs[targetIDNumber] = queryData;
      [self.queryCache addQueryData:queryData group:group];
    }

    FSTTargetMapping *mapping = change.mapping;
    FSTListenSequenceNumber sequenceNumber = queryData.sequenceNumber;
    if (mapping) {
      // First make sure that all references are deleted.
      if ([mapping isKindOfClass:[FSTResetMapping class]]) {
        FSTResetMapping *reset = (FSTResetMapping *)mapping;
        [queryCache removeMatchingKeysForTargetID:targetID group:group];
        [queryCache addMatchingKeys:reset.documents
                        forTargetID:targetID
                   atSequenceNumber:sequenceNumber
                              group:group];

      } else if ([mapping isKindOfClass:[FSTUpdateMapping class]]) {
        FSTUpdateMapping *update = (FSTUpdateMapping *)mapping;
        [queryCache removeMatchingKeys:update.removedDocuments
                           forTargetID:targetID
                      atSequenceNumber:sequenceNumber
                                 group:group];
        [queryCache addMatchingKeys:update.addedDocuments
                        forTargetID:targetID
                   atSequenceNumber:sequenceNumber
                              group:group];
=======
        } else if ([mapping isKindOfClass:[FSTUpdateMapping class]]) {
          FSTUpdateMapping *update = (FSTUpdateMapping *)mapping;
          [queryCache removeMatchingKeys:update.removedDocuments forTargetID:targetID];
          [queryCache addMatchingKeys:update.addedDocuments forTargetID:targetID];

        } else {
          FSTFail(@"Unknown mapping type: %@", mapping);
        }
      }

      // Update the resume token if the change includes one. Don't clear any preexisting value.
      NSData *resumeToken = change.resumeToken;
      if (resumeToken.length > 0) {
        queryData = [queryData queryDataByReplacingSnapshotVersion:change.snapshotVersion
                                                       resumeToken:resumeToken];
        self.targetIDs[targetIDNumber] = queryData;
        [self.queryCache updateQueryData:queryData];
      }
    }];

    // TODO(klimt): This could probably be an NSMutableDictionary.
    FSTDocumentKeySet *changedDocKeys = [FSTDocumentKeySet keySet];
    for (const auto &kv : remoteEvent.documentUpdates) {
      const DocumentKey &key = kv.first;
      FSTMaybeDocument *doc = kv.second;
      changedDocKeys = [changedDocKeys setByAddingObject:key];
      FSTMaybeDocument *existingDoc = [remoteDocuments entryForKey:key];
      // Make sure we don't apply an old document version to the remote cache, though we
      // make an exception for [SnapshotVersion noVersion] which can happen for manufactured
      // events (e.g. in the case of a limbo document resolution failing).
      if (!existingDoc || [doc.version isEqual:[FSTSnapshotVersion noVersion]] ||
          [doc.version compare:existingDoc.version] != NSOrderedAscending) {
        [remoteDocuments addEntry:doc];
>>>>>>> bdd25350
      } else {
        FSTLog(
            @"FSTLocalStore Ignoring outdated watch update for %s. "
             "Current version: %@  Watch version: %@",
            key.ToString().c_str(), existingDoc.version, doc.version);
      }
<<<<<<< HEAD
    }
  }];

  // TODO(klimt): This could probably be an NSMutableDictionary.
  __block FSTDocumentKeySet *changedDocKeys = [FSTDocumentKeySet keySet];
  [remoteEvent.documentUpdates
      enumerateKeysAndObjectsUsingBlock:^(FSTDocumentKey *key, FSTMaybeDocument *doc, BOOL *stop) {
        changedDocKeys = [changedDocKeys setByAddingObject:key];
        FSTMaybeDocument *existingDoc = [remoteDocuments entryForKey:key];
        // Make sure we don't apply an old document version to the remote cache, though we
        // make an exception for [SnapshotVersion noVersion] which can happen for manufactured
        // events (e.g. in the case of a limbo document resolution failing).
        if (!existingDoc || [doc.version isEqual:[FSTSnapshotVersion noVersion]] ||
            [doc.version compare:existingDoc.version] != NSOrderedAscending) {
          [remoteDocuments addEntry:doc];
        } else {
          FSTLog(
              @"FSTLocalStore Ignoring outdated watch update for %@. "
               "Current version: %@  Watch version: %@",
              key, existingDoc.version, doc.version);
        }

        // The document might be garbage because it was unreferenced by everything.
        // Make sure to mark it as garbage if it is...
        [self.garbageCollector addPotentialGarbageKey:key];
      }];

  // HACK: The only reason we allow omitting snapshot version is so we can synthesize remote events
  // when we get permission denied errors while trying to resolve the state of a locally cached
  // document that is in limbo.
  FSTSnapshotVersion *lastRemoteVersion = [self.queryCache lastRemoteSnapshotVersion];
  FSTSnapshotVersion *remoteVersion = remoteEvent.snapshotVersion;
  if (![remoteVersion isEqual:[FSTSnapshotVersion noVersion]]) {
    FSTAssert([remoteVersion compare:lastRemoteVersion] != NSOrderedAscending,
              @"Watch stream reverted to previous snapshot?? (%@ < %@)", remoteVersion,
              lastRemoteVersion);
    [self.queryCache setLastRemoteSnapshotVersion:remoteVersion group:group];
  }
=======

      // The document might be garbage because it was unreferenced by everything.
      // Make sure to mark it as garbage if it is...
      [self.garbageCollector addPotentialGarbageKey:key];
    }
>>>>>>> bdd25350

    // HACK: The only reason we allow omitting snapshot version is so we can synthesize remote
    // events when we get permission denied errors while trying to resolve the state of a locally
    // cached document that is in limbo.
    FSTSnapshotVersion *lastRemoteVersion = [self.queryCache lastRemoteSnapshotVersion];
    FSTSnapshotVersion *remoteVersion = remoteEvent.snapshotVersion;
    if (![remoteVersion isEqual:[FSTSnapshotVersion noVersion]]) {
      FSTAssert([remoteVersion compare:lastRemoteVersion] != NSOrderedAscending,
                @"Watch stream reverted to previous snapshot?? (%@ < %@)", remoteVersion,
                lastRemoteVersion);
      [self.queryCache setLastRemoteSnapshotVersion:remoteVersion];
    }

    FSTDocumentKeySet *releasedWriteKeys =
        [self releaseHeldBatchResultsWithRemoteDocuments:remoteDocuments];

    [remoteDocuments apply];

    // Union the two key sets.
    __block FSTDocumentKeySet *keysToRecalc = changedDocKeys;
    [releasedWriteKeys enumerateObjectsUsingBlock:^(FSTDocumentKey *key, BOOL *stop) {
      keysToRecalc = [keysToRecalc setByAddingObject:key];
    }];

    return [self.localDocuments documentsForKeys:keysToRecalc];
  });
}

- (void)notifyLocalViewChanges:(NSArray<FSTLocalViewChanges *> *)viewChanges {
  self.persistence.run("NotifyLocalViewChanges", [&]() {
    FSTReferenceSet *localViewReferences = self.localViewReferences;
    for (FSTLocalViewChanges *view in viewChanges) {
      FSTQueryData *queryData = [self.queryCache queryDataForQuery:view.query];
      FSTAssert(queryData, @"Local view changes contain unallocated query.");
      FSTTargetID targetID = queryData.targetID;
      [localViewReferences addReferencesToKeys:view.addedKeys forID:targetID];
      [localViewReferences removeReferencesToKeys:view.removedKeys forID:targetID];
    }
  });
}

- (nullable FSTMutationBatch *)nextMutationBatchAfterBatchID:(FSTBatchID)batchID {
  FSTMutationBatch *result =
      self.persistence.run("NextMutationBatchAfterBatchID", [&]() -> FSTMutationBatch * {
        return [self.mutationQueue nextMutationBatchAfterBatchID:batchID];
      });
  return result;
}

- (nullable FSTMaybeDocument *)readDocument:(const DocumentKey &)key {
  return self.persistence.run("ReadDocument", [&]() -> FSTMaybeDocument *_Nullable {
    return [self.localDocuments documentForKey:key];
  });
}

- (FSTQueryData *)allocateQuery:(FSTQuery *)query {
  FSTQueryData *queryData = self.persistence.run("Allocate query", [&]() -> FSTQueryData * {
    FSTQueryData *cached = [self.queryCache queryDataForQuery:query];
    FSTTargetID targetID;
    FSTListenSequenceNumber sequenceNumber = [self.listenSequence next];
    if (cached) {
      // This query has been listened to previously, so reuse the previous targetID.
      // TODO(mcg): freshen last accessed date?
      targetID = cached.targetID;
    } else {
      targetID = _targetIDGenerator.NextId();
      cached = [[FSTQueryData alloc] initWithQuery:query
                                          targetID:targetID
                              listenSequenceNumber:sequenceNumber
                                           purpose:FSTQueryPurposeListen];
      [self.queryCache addQueryData:cached];
    }
    return cached;
  });
  // Sanity check to ensure that even when resuming a query it's not currently active.
  FSTBoxedTargetID *boxedTargetID = @(queryData.targetID);
  FSTAssert(!self.targetIDs[boxedTargetID], @"Tried to allocate an already allocated query: %@",
            query);
  self.targetIDs[boxedTargetID] = queryData;
  return queryData;
}

- (void)releaseQuery:(FSTQuery *)query {
  self.persistence.run("Release query", [&]() {
    FSTQueryData *queryData = [self.queryCache queryDataForQuery:query];
    FSTAssert(queryData, @"Tried to release nonexistent query: %@", query);

<<<<<<< HEAD
  [self.localViewReferences removeReferencesForID:queryData.targetID];
  // TODO(gsoltis): kill this if statement, give GC a reference to query cache,
  // call removeQueryData on GC, not queryCache.
  if (self.garbageCollector.isEager) {
    [self.queryCache removeQueryData:queryData group:group];
  }
  [self.targetIDs removeObjectForKey:@(queryData.targetID)];

  // If this was the last watch target, then we won't get any more watch snapshots, so we should
  // release any held batch results.
  if ([self.targetIDs count] == 0) {
    FSTRemoteDocumentChangeBuffer *remoteDocuments =
        [FSTRemoteDocumentChangeBuffer changeBufferWithCache:self.remoteDocumentCache];
=======
    [self.localViewReferences removeReferencesForID:queryData.targetID];
    if (self.garbageCollector.isEager) {
      [self.queryCache removeQueryData:queryData];
    }
    [self.targetIDs removeObjectForKey:@(queryData.targetID)];
>>>>>>> bdd25350

    // If this was the last watch target, then we won't get any more watch snapshots, so we should
    // release any held batch results.
    if ([self.targetIDs count] == 0) {
      FSTRemoteDocumentChangeBuffer *remoteDocuments =
          [FSTRemoteDocumentChangeBuffer changeBufferWithCache:self.remoteDocumentCache];

      [self releaseHeldBatchResultsWithRemoteDocuments:remoteDocuments];

      [remoteDocuments apply];
    }
  });
}

- (FSTDocumentDictionary *)executeQuery:(FSTQuery *)query {
  return self.persistence.run("ExecuteQuery", [&]() -> FSTDocumentDictionary * {
    return [self.localDocuments documentsMatchingQuery:query];
  });
}

- (FSTDocumentKeySet *)remoteDocumentKeysForTarget:(FSTTargetID)targetID {
  return self.persistence.run("RemoteDocumentKeysForTarget", [&]() -> FSTDocumentKeySet * {
    return [self.queryCache matchingKeysForTargetID:targetID];
  });
}

- (void)collectGarbage {
  self.persistence.run("Garbage Collection", [&]() {
    // Call collectGarbage regardless of whether isGCEnabled so the referenceSet doesn't continue to
    // accumulate the garbage keys.
    std::set<DocumentKey> garbage = [self.garbageCollector collectGarbage];
    if (garbage.size() > 0) {
      for (const DocumentKey &key : garbage) {
        [self.remoteDocumentCache removeEntryForKey:key];
      }
    }
  });
}

/**
 * Releases all the held mutation batches up to the current remote version received, and
 * applies their mutations to the docs in the remote documents cache.
 *
 * @return the set of keys of docs that were modified by those writes.
 */
- (FSTDocumentKeySet *)releaseHeldBatchResultsWithRemoteDocuments:
    (FSTRemoteDocumentChangeBuffer *)remoteDocuments {
  NSMutableArray<FSTMutationBatchResult *> *toRelease = [NSMutableArray array];
  for (FSTMutationBatchResult *batchResult in self.heldBatchResults) {
    if (![self isRemoteUpToVersion:batchResult.commitVersion]) {
      break;
    }
    [toRelease addObject:batchResult];
  }

  if (toRelease.count == 0) {
    return [FSTDocumentKeySet keySet];
  } else {
    [self.heldBatchResults removeObjectsInRange:NSMakeRange(0, toRelease.count)];
    return [self releaseBatchResults:toRelease remoteDocuments:remoteDocuments];
  }
}

- (BOOL)isRemoteUpToVersion:(FSTSnapshotVersion *)version {
  // If there are no watch targets, then we won't get remote snapshots, and are always "up-to-date."
  return [version compare:self.queryCache.lastRemoteSnapshotVersion] != NSOrderedDescending ||
         self.targetIDs.count == 0;
}

- (BOOL)shouldHoldBatchResultWithVersion:(FSTSnapshotVersion *)version {
  // Check if watcher isn't up to date or prior results are already held.
  return ![self isRemoteUpToVersion:version] || self.heldBatchResults.count > 0;
}

- (FSTDocumentKeySet *)releaseBatchResults:(NSArray<FSTMutationBatchResult *> *)batchResults
                           remoteDocuments:(FSTRemoteDocumentChangeBuffer *)remoteDocuments {
  NSMutableArray<FSTMutationBatch *> *batches = [NSMutableArray array];
  for (FSTMutationBatchResult *batchResult in batchResults) {
    [self applyBatchResult:batchResult toRemoteDocuments:remoteDocuments];
    [batches addObject:batchResult.batch];
  }

  return [self removeMutationBatches:batches];
}

- (FSTDocumentKeySet *)removeMutationBatch:(FSTMutationBatch *)batch {
  return [self removeMutationBatches:@[ batch ]];
}

/** Removes all the mutation batches named in the given array. */
- (FSTDocumentKeySet *)removeMutationBatches:(NSArray<FSTMutationBatch *> *)batches {
  // TODO(klimt): Could this be an NSMutableDictionary?
  __block FSTDocumentKeySet *affectedDocs = [FSTDocumentKeySet keySet];

  for (FSTMutationBatch *batch in batches) {
    for (FSTMutation *mutation in batch.mutations) {
      const DocumentKey &key = mutation.key;
      affectedDocs = [affectedDocs setByAddingObject:key];
    }
  }

  [self.mutationQueue removeMutationBatches:batches];

  return affectedDocs;
}

- (void)applyBatchResult:(FSTMutationBatchResult *)batchResult
       toRemoteDocuments:(FSTRemoteDocumentChangeBuffer *)remoteDocuments {
  FSTMutationBatch *batch = batchResult.batch;
  FSTDocumentKeySet *docKeys = batch.keys;
  [docKeys enumerateObjectsUsingBlock:^(FSTDocumentKey *docKey, BOOL *stop) {
    FSTMaybeDocument *_Nullable remoteDoc = [remoteDocuments entryForKey:docKey];
    FSTMaybeDocument *_Nullable doc = remoteDoc;
    FSTSnapshotVersion *ackVersion = batchResult.docVersions[docKey];
    FSTAssert(ackVersion, @"docVersions should contain every doc in the write.");
    if (!doc || [doc.version compare:ackVersion] == NSOrderedAscending) {
      doc = [batch applyTo:doc documentKey:docKey mutationBatchResult:batchResult];
      if (!doc) {
        FSTAssert(!remoteDoc, @"Mutation batch %@ applied to document %@ resulted in nil.", batch,
                  remoteDoc);
      } else {
        [remoteDocuments addEntry:doc];
      }
    }
  }];
}

@end

NS_ASSUME_NONNULL_END<|MERGE_RESOLUTION|>--- conflicted
+++ resolved
@@ -233,16 +233,10 @@
 
       affected = [self releaseBatchResults:@[ batchResult ] remoteDocuments:remoteDocuments];
 
-<<<<<<< HEAD
-    [remoteDocuments applyToWriteGroup:group];
-    [self.queryCache addPotentiallyOrphanedDocuments:affected
-                                    atSequenceNumber:[self.listenSequence next]
-                                               group:group];
-  }
-=======
       [remoteDocuments apply];
-    }
->>>>>>> bdd25350
+      [self.queryCache addPotentiallyOrphanedDocuments:affected
+                                      atSequenceNumber:[self.listenSequence next]];
+    }
 
     [self.mutationQueue performConsistencyCheck];
 
@@ -296,68 +290,42 @@
         return;
       }
 
+      // Update the resume token if the change includes one. Don't clear any preexisting value.
+      // Bump the sequence number as well, so that documents being removed now are ordered later
+      // than documents that were previously removed from this target.
+      NSData *resumeToken = change.resumeToken;
+      if (resumeToken.length > 0) {
+        queryData = [queryData queryDataByReplacingSnapshotVersion:change.snapshotVersion
+                                                       resumeToken:resumeToken
+                                                    sequenceNumber:[self.listenSequence next]];
+        self.targetIDs[targetIDNumber] = queryData;
+        [self.queryCache addQueryData:queryData];
+      }
+
       FSTTargetMapping *mapping = change.mapping;
+      FSTListenSequenceNumber sequenceNumber = queryData.sequenceNumber;
       if (mapping) {
         // First make sure that all references are deleted.
         if ([mapping isKindOfClass:[FSTResetMapping class]]) {
           FSTResetMapping *reset = (FSTResetMapping *)mapping;
           [queryCache removeMatchingKeysForTargetID:targetID];
-          [queryCache addMatchingKeys:reset.documents forTargetID:targetID];
-
-<<<<<<< HEAD
-    // Update the resume token if the change includes one. Don't clear any preexisting value.
-    // Bump the sequence number as well, so that documents being removed now are ordered later
-    // than documents that were previously removed from this target.
-    NSData *resumeToken = change.resumeToken;
-    if (resumeToken.length > 0) {
-      queryData = [queryData queryDataByReplacingSnapshotVersion:change.snapshotVersion
-                                                     resumeToken:resumeToken
-                                                  sequenceNumber:[self.listenSequence next]];
-      self.targetIDs[targetIDNumber] = queryData;
-      [self.queryCache addQueryData:queryData group:group];
-    }
-
-    FSTTargetMapping *mapping = change.mapping;
-    FSTListenSequenceNumber sequenceNumber = queryData.sequenceNumber;
-    if (mapping) {
-      // First make sure that all references are deleted.
-      if ([mapping isKindOfClass:[FSTResetMapping class]]) {
-        FSTResetMapping *reset = (FSTResetMapping *)mapping;
-        [queryCache removeMatchingKeysForTargetID:targetID group:group];
-        [queryCache addMatchingKeys:reset.documents
-                        forTargetID:targetID
-                   atSequenceNumber:sequenceNumber
-                              group:group];
-
-      } else if ([mapping isKindOfClass:[FSTUpdateMapping class]]) {
-        FSTUpdateMapping *update = (FSTUpdateMapping *)mapping;
-        [queryCache removeMatchingKeys:update.removedDocuments
-                           forTargetID:targetID
-                      atSequenceNumber:sequenceNumber
-                                 group:group];
-        [queryCache addMatchingKeys:update.addedDocuments
-                        forTargetID:targetID
-                   atSequenceNumber:sequenceNumber
-                              group:group];
-=======
+          [queryCache addMatchingKeys:reset.documents
+                          forTargetID:targetID
+                     atSequenceNumber:sequenceNumber];
+
         } else if ([mapping isKindOfClass:[FSTUpdateMapping class]]) {
           FSTUpdateMapping *update = (FSTUpdateMapping *)mapping;
-          [queryCache removeMatchingKeys:update.removedDocuments forTargetID:targetID];
-          [queryCache addMatchingKeys:update.addedDocuments forTargetID:targetID];
-
+          [queryCache removeMatchingKeys:update.removedDocuments
+                             forTargetID:targetID
+                        atSequenceNumber:sequenceNumber];
+          [queryCache addMatchingKeys:update.addedDocuments
+                          forTargetID:targetID
+                     atSequenceNumber:sequenceNumber];
         } else {
           FSTFail(@"Unknown mapping type: %@", mapping);
         }
       }
 
-      // Update the resume token if the change includes one. Don't clear any preexisting value.
-      NSData *resumeToken = change.resumeToken;
-      if (resumeToken.length > 0) {
-        queryData = [queryData queryDataByReplacingSnapshotVersion:change.snapshotVersion
-                                                       resumeToken:resumeToken];
-        self.targetIDs[targetIDNumber] = queryData;
-        [self.queryCache updateQueryData:queryData];
-      }
     }];
 
     // TODO(klimt): This could probably be an NSMutableDictionary.
@@ -371,65 +339,24 @@
       // make an exception for [SnapshotVersion noVersion] which can happen for manufactured
       // events (e.g. in the case of a limbo document resolution failing).
       if (!existingDoc || [doc.version isEqual:[FSTSnapshotVersion noVersion]] ||
-          [doc.version compare:existingDoc.version] != NSOrderedAscending) {
+              [doc.version compare:existingDoc.version] != NSOrderedAscending) {
         [remoteDocuments addEntry:doc];
->>>>>>> bdd25350
       } else {
         FSTLog(
-            @"FSTLocalStore Ignoring outdated watch update for %s. "
-             "Current version: %@  Watch version: %@",
-            key.ToString().c_str(), existingDoc.version, doc.version);
-      }
-<<<<<<< HEAD
-    }
-  }];
-
-  // TODO(klimt): This could probably be an NSMutableDictionary.
-  __block FSTDocumentKeySet *changedDocKeys = [FSTDocumentKeySet keySet];
-  [remoteEvent.documentUpdates
-      enumerateKeysAndObjectsUsingBlock:^(FSTDocumentKey *key, FSTMaybeDocument *doc, BOOL *stop) {
-        changedDocKeys = [changedDocKeys setByAddingObject:key];
-        FSTMaybeDocument *existingDoc = [remoteDocuments entryForKey:key];
-        // Make sure we don't apply an old document version to the remote cache, though we
-        // make an exception for [SnapshotVersion noVersion] which can happen for manufactured
-        // events (e.g. in the case of a limbo document resolution failing).
-        if (!existingDoc || [doc.version isEqual:[FSTSnapshotVersion noVersion]] ||
-            [doc.version compare:existingDoc.version] != NSOrderedAscending) {
-          [remoteDocuments addEntry:doc];
-        } else {
-          FSTLog(
-              @"FSTLocalStore Ignoring outdated watch update for %@. "
-               "Current version: %@  Watch version: %@",
-              key, existingDoc.version, doc.version);
-        }
-
-        // The document might be garbage because it was unreferenced by everything.
-        // Make sure to mark it as garbage if it is...
-        [self.garbageCollector addPotentialGarbageKey:key];
-      }];
-
-  // HACK: The only reason we allow omitting snapshot version is so we can synthesize remote events
-  // when we get permission denied errors while trying to resolve the state of a locally cached
-  // document that is in limbo.
-  FSTSnapshotVersion *lastRemoteVersion = [self.queryCache lastRemoteSnapshotVersion];
-  FSTSnapshotVersion *remoteVersion = remoteEvent.snapshotVersion;
-  if (![remoteVersion isEqual:[FSTSnapshotVersion noVersion]]) {
-    FSTAssert([remoteVersion compare:lastRemoteVersion] != NSOrderedAscending,
-              @"Watch stream reverted to previous snapshot?? (%@ < %@)", remoteVersion,
-              lastRemoteVersion);
-    [self.queryCache setLastRemoteSnapshotVersion:remoteVersion group:group];
-  }
-=======
+                @"FSTLocalStore Ignoring outdated watch update for %@. "
+                        "Current version: %@  Watch version: %@",
+                key, existingDoc.version, doc.version);
+      }
 
       // The document might be garbage because it was unreferenced by everything.
       // Make sure to mark it as garbage if it is...
       [self.garbageCollector addPotentialGarbageKey:key];
     }
->>>>>>> bdd25350
-
-    // HACK: The only reason we allow omitting snapshot version is so we can synthesize remote
-    // events when we get permission denied errors while trying to resolve the state of a locally
-    // cached document that is in limbo.
+
+
+    // HACK: The only reason we allow omitting snapshot version is so we can synthesize remote events
+    // when we get permission denied errors while trying to resolve the state of a locally cached
+    // document that is in limbo.
     FSTSnapshotVersion *lastRemoteVersion = [self.queryCache lastRemoteSnapshotVersion];
     FSTSnapshotVersion *remoteVersion = remoteEvent.snapshotVersion;
     if (![remoteVersion isEqual:[FSTSnapshotVersion noVersion]]) {
@@ -513,33 +440,19 @@
     FSTQueryData *queryData = [self.queryCache queryDataForQuery:query];
     FSTAssert(queryData, @"Tried to release nonexistent query: %@", query);
 
-<<<<<<< HEAD
-  [self.localViewReferences removeReferencesForID:queryData.targetID];
-  // TODO(gsoltis): kill this if statement, give GC a reference to query cache,
-  // call removeQueryData on GC, not queryCache.
-  if (self.garbageCollector.isEager) {
-    [self.queryCache removeQueryData:queryData group:group];
-  }
-  [self.targetIDs removeObjectForKey:@(queryData.targetID)];
-
-  // If this was the last watch target, then we won't get any more watch snapshots, so we should
-  // release any held batch results.
-  if ([self.targetIDs count] == 0) {
-    FSTRemoteDocumentChangeBuffer *remoteDocuments =
-        [FSTRemoteDocumentChangeBuffer changeBufferWithCache:self.remoteDocumentCache];
-=======
     [self.localViewReferences removeReferencesForID:queryData.targetID];
+    // TODO(gsoltis): kill this if statement, give GC a reference to query cache,
+    // call removeQueryData on GC, not queryCache.
     if (self.garbageCollector.isEager) {
       [self.queryCache removeQueryData:queryData];
     }
     [self.targetIDs removeObjectForKey:@(queryData.targetID)];
->>>>>>> bdd25350
 
     // If this was the last watch target, then we won't get any more watch snapshots, so we should
     // release any held batch results.
     if ([self.targetIDs count] == 0) {
       FSTRemoteDocumentChangeBuffer *remoteDocuments =
-          [FSTRemoteDocumentChangeBuffer changeBufferWithCache:self.remoteDocumentCache];
+              [FSTRemoteDocumentChangeBuffer changeBufferWithCache:self.remoteDocumentCache];
 
       [self releaseHeldBatchResultsWithRemoteDocuments:remoteDocuments];
 
