--- conflicted
+++ resolved
@@ -70,13 +70,8 @@
                      merge:(BOOL)merge {
   [self verifyNotCommitted];
   [self validateReference:document];
-<<<<<<< HEAD
-  FSTParsedSetData *parsed = options.isMerge ? [self.firestore.dataConverter parsedMergeData:data]
-                                             : [self.firestore.dataConverter parsedSetData:data];
-=======
   FSTParsedSetData *parsed = merge ? [self.firestore.dataConverter parsedMergeData:data]
                                    : [self.firestore.dataConverter parsedSetData:data];
->>>>>>> 2320ba48
   [self.mutations
       addObjectsFromArray:[parsed mutationsWithKey:document.key precondition:Precondition::None()]];
   return self;
