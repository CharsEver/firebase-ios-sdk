--- conflicted
+++ resolved
@@ -146,14 +146,9 @@
 }
 
 - (FIRCollectionReference *)parent {
-<<<<<<< HEAD
-  const ResourcePath parentPath = self.key.path.PopLast();
-  return [FIRCollectionReference referenceWithPath:parentPath firestore:self.firestore];
-=======
   return [FIRCollectionReference
       referenceWithPath:[FSTResourcePath resourcePathWithCPPResourcePath:self.key.path.PopLast()]
               firestore:self.firestore];
->>>>>>> 8311c643
 }
 
 - (NSString *)path {
@@ -164,14 +159,8 @@
   if (!collectionPath) {
     FSTThrowInvalidArgument(@"Collection path cannot be nil.");
   }
-<<<<<<< HEAD
   const ResourcePath subPath = ResourcePath::FromString(util::MakeStringView(collectionPath));
   const ResourcePath path = self.key.path.Append(subPath);
-=======
-  FSTResourcePath *subPath = [FSTResourcePath pathWithString:collectionPath];
-  FSTResourcePath *path = [FSTResourcePath
-      resourcePathWithCPPResourcePath:self.key.path.Append([subPath toCPPResourcePath])];
->>>>>>> 8311c643
   return [FIRCollectionReference referenceWithPath:path firestore:self.firestore];
 }
 
