--- conflicted
+++ resolved
@@ -292,15 +292,6 @@
 
 #pragma mark - FSTRemoteEvent
 
-<<<<<<< HEAD
-@interface FSTRemoteEvent () {
-  NSMutableDictionary<FSTBoxedTargetID *, FSTTargetChange *> *_targetChanges;
-}
-
-@end
-
-=======
->>>>>>> dddd7503
 @implementation FSTRemoteEvent {
   SnapshotVersion _snapshotVersion;
   NSMutableDictionary<FSTBoxedTargetID *, FSTTargetChange *> *_targetChanges;
