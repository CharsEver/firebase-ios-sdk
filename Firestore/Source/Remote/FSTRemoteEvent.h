/*
 * Copyright 2017 Google
 *
 * Licensed under the Apache License, Version 2.0 (the "License");
 * you may not use this file except in compliance with the License.
 * You may obtain a copy of the License at
 *
 *      http://www.apache.org/licenses/LICENSE-2.0
 *
 * Unless required by applicable law or agreed to in writing, software
 * distributed under the License is distributed on an "AS IS" BASIS,
 * WITHOUT WARRANTIES OR CONDITIONS OF ANY KIND, either express or implied.
 * See the License for the specific language governing permissions and
 * limitations under the License.
 */

#import <Foundation/Foundation.h>

#include <map>

#import "Firestore/Source/Core/FSTTypes.h"
#import "Firestore/Source/Model/FSTDocumentDictionary.h"
#import "Firestore/Source/Model/FSTDocumentKeySet.h"

#include "Firestore/core/src/firebase/firestore/model/document_key.h"
#include "Firestore/core/src/firebase/firestore/model/snapshot_version.h"

@class FSTDocument;
@class FSTExistenceFilter;
@class FSTMaybeDocument;
@class FSTWatchChange;
@class FSTQueryData;

NS_ASSUME_NONNULL_BEGIN

#pragma mark - FSTTargetMapping

/**
 * TargetMapping represents a change to the documents in a query from the server. This can either
 * be an incremental Update or a full Reset.
 *
 * <p>This is an empty abstract class so that all the different kinds of changes can have a common
 * base class.
 */
@interface FSTTargetMapping : NSObject
@end

#pragma mark - FSTResetMapping

/** The new set of documents to replace the current documents for a target. */
@interface FSTResetMapping : FSTTargetMapping

/**
 * Creates a new mapping with the keys for the given documents added. This is intended primarily
 * for testing.
 */
+ (FSTResetMapping *)mappingWithDocuments:(NSArray<FSTDocument *> *)documents;

/** The new set of documents for the target. */
@property(nonatomic, strong, readonly) FSTDocumentKeySet *documents;
@end

#pragma mark - FSTUpdateMapping

/**
 * A target should update its set of documents with the given added/removed set of documents.
 */
@interface FSTUpdateMapping : FSTTargetMapping

/**
 * Creates a new mapping with the keys for the given documents added. This is intended primarily
 * for testing.
 */
+ (FSTUpdateMapping *)mappingWithAddedDocuments:(NSArray<FSTDocument *> *)added
                               removedDocuments:(NSArray<FSTDocument *> *)removed;

- (FSTDocumentKeySet *)applyTo:(FSTDocumentKeySet *)keys;

/** The documents added to the target. */
@property(nonatomic, strong, readonly) FSTDocumentKeySet *addedDocuments;
/** The documents removed from the target. */
@property(nonatomic, strong, readonly) FSTDocumentKeySet *removedDocuments;
@end

#pragma mark - FSTTargetChange

/**
 * Represents an update to the current status of a target, either explicitly having no new state, or
 * the new value to set. Note "current" has special meaning in the RPC protocol that implies that a
 * target is both up-to-date and consistent with the rest of the watch stream.
 */
typedef NS_ENUM(NSUInteger, FSTCurrentStatusUpdate) {
  /** The current status is not affected and should not be modified */
  FSTCurrentStatusUpdateNone,
  /** The target must be marked as no longer "current" */
  FSTCurrentStatusUpdateMarkNotCurrent,
  /** The target must be marked as "current" */
  FSTCurrentStatusUpdateMarkCurrent,
};

/**
 * A part of an FSTRemoteEvent specifying set of changes to a specific target. These changes track
 * what documents are currently included in the target as well as the current snapshot version and
 * resume token but the actual changes *to* documents are not part of the FSTTargetChange since
 * documents may be part of multiple targets.
 */
@interface FSTTargetChange : NSObject

/**
 * Creates a new target change with the given SnapshotVersion.
 */
- (instancetype)initWithSnapshotVersion:
    (firebase::firestore::model::SnapshotVersion)snapshotVersion;

/**
 * Creates a new target change with the given documents. Instances of FSTDocument are considered
 * added. Instance of FSTDeletedDocument are considered removed. This is intended primarily for
 * testing.
 */
+ (instancetype)changeWithDocuments:(NSArray<FSTMaybeDocument *> *)docs
                currentStatusUpdate:(FSTCurrentStatusUpdate)currentStatusUpdate;

/**
 * The snapshot version representing the last state at which this target received a consistent
 * snapshot from the backend.
 */
- (const firebase::firestore::model::SnapshotVersion &)snapshotVersion;

/**
 * The new "current" (synced) status of this target. Set to CurrentStatusUpdateNone if the status
 * should not be updated. Note "current" has special meaning for in the RPC protocol that implies
 * that a target is both up-to-date and consistent with the rest of the watch stream.
 */
@property(nonatomic, assign, readonly) FSTCurrentStatusUpdate currentStatusUpdate;

/** A set of changes to documents in this target. */
@property(nonatomic, strong, readonly) FSTTargetMapping *mapping;

/**
 * An opaque, server-assigned token that allows watching a query to be resumed after disconnecting
 * without retransmitting all the data that matches the query. The resume token essentially
 * identifies a point in time from which the server should resume sending results.
 */
@property(nonatomic, strong, readonly) NSData *resumeToken;

@end

#pragma mark - FSTRemoteEvent

/**
 * An event from the RemoteStore. It is split into targetChanges (changes to the state or the set
 * of documents in our watched targets) and documentUpdates (changes to the actual documents).
 */
@interface FSTRemoteEvent : NSObject

<<<<<<< HEAD
+ (instancetype)
eventWithSnapshotVersion:(FSTSnapshotVersion *)snapshotVersion
           targetChanges:(NSMutableDictionary<NSNumber *, FSTTargetChange *> *)targetChanges
         documentUpdates:
             (std::map<firebase::firestore::model::DocumentKey, FSTMaybeDocument *>)documentUpdates
          limboDocuments:(FSTDocumentKeySet *)limboDocuments;
=======
- (instancetype)
initWithSnapshotVersion:(firebase::firestore::model::SnapshotVersion)snapshotVersion
          targetChanges:(NSMutableDictionary<NSNumber *, FSTTargetChange *> *)targetChanges
        documentUpdates:
            (std::map<firebase::firestore::model::DocumentKey, FSTMaybeDocument *>)documentUpdates
         limboDocuments:(FSTDocumentKeySet *)limboDocuments;
>>>>>>> 24f8c4d7

/** The snapshot version this event brings us up to. */
- (const firebase::firestore::model::SnapshotVersion &)snapshotVersion;

/** A map from target to changes to the target. See TargetChange. */
@property(nonatomic, strong, readonly)
    NSDictionary<FSTBoxedTargetID *, FSTTargetChange *> *targetChanges;

@property(nonatomic, strong, readonly) FSTDocumentKeySet *limboDocumentChanges;

/**
 * A set of which documents have changed or been deleted, along with the doc's new values
 * (if not deleted).
 */
- (const std::map<firebase::firestore::model::DocumentKey, FSTMaybeDocument *> &)documentUpdates;

/** Adds a document update to this remote event */
- (void)addDocumentUpdate:(FSTMaybeDocument *)document;

/** Handles an existence filter mismatch */
- (void)handleExistenceFilterMismatchForTargetID:(FSTBoxedTargetID *)targetID;

- (void)synthesizeDeleteForLimboTargetChange:(FSTTargetChange *)targetChange
                                         key:(const firebase::firestore::model::DocumentKey &)key;

/**
 * Strips out mapping changes that aren't actually changes. That is, if the document already
 * existed in the target, and is being added in the target, and this is not a reset, we can
 * skip doing the work to associate the document with the target because it has already been done.
 */
- (void)filterUpdatesFromTargetChange:(FSTTargetChange *)targetChange
                    existingDocuments:(FSTDocumentKeySet *)existingDocuments;

@end

#pragma mark - FSTWatchChangeAggregator

/**
 * A helper class to accumulate watch changes into a FSTRemoteEvent and other target
 * information.
 */
@interface FSTWatchChangeAggregator : NSObject

- (instancetype)
initWithSnapshotVersion:(firebase::firestore::model::SnapshotVersion)snapshotVersion
          listenTargets:(NSDictionary<FSTBoxedTargetID *, FSTQueryData *> *)listenTargets
 pendingTargetResponses:(NSDictionary<FSTBoxedTargetID *, NSNumber *> *)pendingTargetResponses
    NS_DESIGNATED_INITIALIZER;

- (instancetype)init NS_UNAVAILABLE;

/** The number of pending responses that are being waited on from watch */
@property(nonatomic, strong, readonly)
    NSMutableDictionary<FSTBoxedTargetID *, NSNumber *> *pendingTargetResponses;

/** Aggregates a watch change into the current state */
- (void)addWatchChange:(FSTWatchChange *)watchChange;

/** Aggregates all provided watch changes to the current state in order */
- (void)addWatchChanges:(NSArray<FSTWatchChange *> *)watchChanges;

/**
 * Converts the current state into a remote event with the snapshot version taken from the
 * initializer.
 */
- (FSTRemoteEvent *)remoteEvent;

/** The existence filters - if any - for the given target IDs. */
@property(nonatomic, strong, readonly)
    NSDictionary<FSTBoxedTargetID *, FSTExistenceFilter *> *existenceFilters;

@end

NS_ASSUME_NONNULL_END<|MERGE_RESOLUTION|>--- conflicted
+++ resolved
@@ -153,21 +153,12 @@
  */
 @interface FSTRemoteEvent : NSObject
 
-<<<<<<< HEAD
-+ (instancetype)
-eventWithSnapshotVersion:(FSTSnapshotVersion *)snapshotVersion
-           targetChanges:(NSMutableDictionary<NSNumber *, FSTTargetChange *> *)targetChanges
-         documentUpdates:
-             (std::map<firebase::firestore::model::DocumentKey, FSTMaybeDocument *>)documentUpdates
-          limboDocuments:(FSTDocumentKeySet *)limboDocuments;
-=======
 - (instancetype)
 initWithSnapshotVersion:(firebase::firestore::model::SnapshotVersion)snapshotVersion
           targetChanges:(NSMutableDictionary<NSNumber *, FSTTargetChange *> *)targetChanges
         documentUpdates:
             (std::map<firebase::firestore::model::DocumentKey, FSTMaybeDocument *>)documentUpdates
          limboDocuments:(FSTDocumentKeySet *)limboDocuments;
->>>>>>> 24f8c4d7
 
 /** The snapshot version this event brings us up to. */
 - (const firebase::firestore::model::SnapshotVersion &)snapshotVersion;
