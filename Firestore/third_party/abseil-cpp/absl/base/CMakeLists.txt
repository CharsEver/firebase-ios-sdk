--- conflicted
+++ resolved
@@ -28,12 +28,9 @@
 
 list(APPEND BASE_INTERNAL_HEADERS
   "internal/atomic_hook.h"
-<<<<<<< HEAD
-=======
-  "internal/cycleclock.h"
-  "internal/direct_mmap.h"
->>>>>>> dfb5c04c
   "internal/endian.h"
+  "internal/identity.h"
+  "internal/inline_variable.h"
   "internal/raw_logging.h"
   "internal/throw_delegate.h"
   "internal/unaligned_access.h"
@@ -91,6 +88,26 @@
 ## TESTS
 #
 
+# test inline_variable_test
+list(APPEND INLINE_VARIABLE_TEST_SRC
+  "internal/inline_variable_testing.h"
+  "inline_variable_test.cc"
+  "inline_variable_test_a.cc"
+  "inline_variable_test_b.cc"
+)
+
+set(INLINE_VARIABLE_TEST_PUBLIC_LIBRARIES absl::base)
+
+absl_test(
+  TARGET
+    inline_variable_test
+  SOURCES
+    ${INLINE_VARIABLE_TEST_SRC}
+  PUBLIC_LIBRARIES
+    ${INLINE_VARIABLE_TEST_PUBLIC_LIBRARIES}
+)
+
+
 # test endian_test
 set(ENDIAN_TEST_SRC "internal/endian_test.cc")
 
