--- conflicted
+++ resolved
@@ -1351,29 +1351,6 @@
 			productReference = DE03B2E91F2149D600A30B9C /* Firestore_IntegrationTests_iOS.xctest */;
 			productType = "com.apple.product-type.bundle.unit-test";
 		};
-<<<<<<< HEAD
-		DE0761E31F2FE611003233AF /* SwiftBuildTest */ = {
-			isa = PBXNativeTarget;
-			buildConfigurationList = DE0761F51F2FE611003233AF /* Build configuration list for PBXNativeTarget "SwiftBuildTest" */;
-			buildPhases = (
-				5504F81EEBBEF943CA61D32C /* [CP] Check Pods Manifest.lock */,
-				DE0761E01F2FE611003233AF /* Sources */,
-				DE0761E11F2FE611003233AF /* Frameworks */,
-				DE0761E21F2FE611003233AF /* Resources */,
-				04404E0DCBB886A40E3C7175 /* [CP] Embed Pods Frameworks */,
-				589350609C4999AE1FBF4A97 /* [CP] Copy Pods Resources */,
-			);
-			buildRules = (
-			);
-			dependencies = (
-			);
-			name = SwiftBuildTest;
-			productName = SwiftBuildTest;
-			productReference = DE0761E41F2FE611003233AF /* SwiftBuildTest.app */;
-			productType = "com.apple.product-type.application";
-		};
-=======
->>>>>>> f982abb0
 /* End PBXNativeTarget section */
 
 /* Begin PBXProject section */
@@ -1501,47 +1478,6 @@
 /* End PBXResourcesBuildPhase section */
 
 /* Begin PBXShellScriptBuildPhase section */
-<<<<<<< HEAD
-		04404E0DCBB886A40E3C7175 /* [CP] Embed Pods Frameworks */ = {
-			isa = PBXShellScriptBuildPhase;
-			buildActionMask = 2147483647;
-			files = (
-			);
-			inputPaths = (
-				"${SRCROOT}/Pods/Target Support Files/Pods-Firestore_Example_iOS-SwiftBuildTest/Pods-Firestore_Example_iOS-SwiftBuildTest-frameworks.sh",
-				"${BUILT_PRODUCTS_DIR}/BoringSSL/openssl.framework",
-				"${BUILT_PRODUCTS_DIR}/GTMSessionFetcher/GTMSessionFetcher.framework",
-				"${BUILT_PRODUCTS_DIR}/GoogleToolboxForMac/GoogleToolboxForMac.framework",
-				"${BUILT_PRODUCTS_DIR}/Protobuf/Protobuf.framework",
-				"${BUILT_PRODUCTS_DIR}/gRPC/GRPCClient.framework",
-				"${BUILT_PRODUCTS_DIR}/gRPC-C++/grpcpp.framework",
-				"${BUILT_PRODUCTS_DIR}/gRPC-Core/grpc.framework",
-				"${BUILT_PRODUCTS_DIR}/gRPC-ProtoRPC/ProtoRPC.framework",
-				"${BUILT_PRODUCTS_DIR}/gRPC-RxLibrary/RxLibrary.framework",
-				"${BUILT_PRODUCTS_DIR}/leveldb-library/leveldb.framework",
-				"${BUILT_PRODUCTS_DIR}/nanopb/nanopb.framework",
-			);
-			name = "[CP] Embed Pods Frameworks";
-			outputPaths = (
-				"${TARGET_BUILD_DIR}/${FRAMEWORKS_FOLDER_PATH}/openssl.framework",
-				"${TARGET_BUILD_DIR}/${FRAMEWORKS_FOLDER_PATH}/GTMSessionFetcher.framework",
-				"${TARGET_BUILD_DIR}/${FRAMEWORKS_FOLDER_PATH}/GoogleToolboxForMac.framework",
-				"${TARGET_BUILD_DIR}/${FRAMEWORKS_FOLDER_PATH}/Protobuf.framework",
-				"${TARGET_BUILD_DIR}/${FRAMEWORKS_FOLDER_PATH}/GRPCClient.framework",
-				"${TARGET_BUILD_DIR}/${FRAMEWORKS_FOLDER_PATH}/grpcpp.framework",
-				"${TARGET_BUILD_DIR}/${FRAMEWORKS_FOLDER_PATH}/grpc.framework",
-				"${TARGET_BUILD_DIR}/${FRAMEWORKS_FOLDER_PATH}/ProtoRPC.framework",
-				"${TARGET_BUILD_DIR}/${FRAMEWORKS_FOLDER_PATH}/RxLibrary.framework",
-				"${TARGET_BUILD_DIR}/${FRAMEWORKS_FOLDER_PATH}/leveldb.framework",
-				"${TARGET_BUILD_DIR}/${FRAMEWORKS_FOLDER_PATH}/nanopb.framework",
-			);
-			runOnlyForDeploymentPostprocessing = 0;
-			shellPath = /bin/sh;
-			shellScript = "\"${SRCROOT}/Pods/Target Support Files/Pods-Firestore_Example_iOS-SwiftBuildTest/Pods-Firestore_Example_iOS-SwiftBuildTest-frameworks.sh\"\n";
-			showEnvVarsInLog = 0;
-		};
-=======
->>>>>>> f982abb0
 		1EE692C7509A98D7EB03CA51 /* [CP] Embed Pods Frameworks */ = {
 			isa = PBXShellScriptBuildPhase;
 			buildActionMask = 2147483647;
@@ -1604,41 +1540,6 @@
 			shellScript = "\"${SRCROOT}/Pods/Target Support Files/Pods-Firestore_Tests_iOS/Pods-Firestore_Tests_iOS-frameworks.sh\"\n";
 			showEnvVarsInLog = 0;
 		};
-<<<<<<< HEAD
-		32CC7F604C7044C4CF35BCF3 /* [CP] Copy Pods Resources */ = {
-			isa = PBXShellScriptBuildPhase;
-			buildActionMask = 2147483647;
-			files = (
-			);
-			inputPaths = (
-			);
-			name = "[CP] Copy Pods Resources";
-			outputPaths = (
-			);
-			runOnlyForDeploymentPostprocessing = 0;
-			shellPath = /bin/sh;
-			shellScript = "\"${SRCROOT}/Pods/Target Support Files/Pods-Firestore_Example_iOS-Firestore_SwiftTests_iOS/Pods-Firestore_Example_iOS-Firestore_SwiftTests_iOS-resources.sh\"\n";
-			showEnvVarsInLog = 0;
-		};
-		3BA0E007476410A98D14CEE4 /* [CP] Copy Pods Resources */ = {
-			isa = PBXShellScriptBuildPhase;
-			buildActionMask = 2147483647;
-			files = (
-			);
-			inputPaths = (
-			);
-			name = "[CP] Copy Pods Resources";
-			outputPaths = (
-			);
-			runOnlyForDeploymentPostprocessing = 0;
-			shellPath = /bin/sh;
-			shellScript = "\"${SRCROOT}/Pods/Target Support Files/Pods-Firestore_IntegrationTests_iOS/Pods-Firestore_IntegrationTests_iOS-resources.sh\"\n";
-			showEnvVarsInLog = 0;
-		};
-		5504F81EEBBEF943CA61D32C /* [CP] Check Pods Manifest.lock */ = {
-=======
-		4C71ED5B5EF024AEF16B5E55 /* [CP] Embed Pods Frameworks */ = {
->>>>>>> f982abb0
 			isa = PBXShellScriptBuildPhase;
 			buildActionMask = 2147483647;
 			files = (
@@ -1656,41 +1557,6 @@
 			shellScript = "\"${SRCROOT}/Pods/Target Support Files/Pods-Firestore_Benchmarks_iOS/Pods-Firestore_Benchmarks_iOS-frameworks.sh\"\n";
 			showEnvVarsInLog = 0;
 		};
-<<<<<<< HEAD
-		589350609C4999AE1FBF4A97 /* [CP] Copy Pods Resources */ = {
-			isa = PBXShellScriptBuildPhase;
-			buildActionMask = 2147483647;
-			files = (
-			);
-			inputPaths = (
-			);
-			name = "[CP] Copy Pods Resources";
-			outputPaths = (
-			);
-			runOnlyForDeploymentPostprocessing = 0;
-			shellPath = /bin/sh;
-			shellScript = "\"${SRCROOT}/Pods/Target Support Files/Pods-Firestore_Example_iOS-SwiftBuildTest/Pods-Firestore_Example_iOS-SwiftBuildTest-resources.sh\"\n";
-			showEnvVarsInLog = 0;
-		};
-		5D09CE012EFD7CE17C874A65 /* [CP] Copy Pods Resources */ = {
-			isa = PBXShellScriptBuildPhase;
-			buildActionMask = 2147483647;
-			files = (
-			);
-			inputPaths = (
-			);
-			name = "[CP] Copy Pods Resources";
-			outputPaths = (
-			);
-			runOnlyForDeploymentPostprocessing = 0;
-			shellPath = /bin/sh;
-			shellScript = "\"${SRCROOT}/Pods/Target Support Files/Pods-Firestore_Example_iOS/Pods-Firestore_Example_iOS-resources.sh\"\n";
-			showEnvVarsInLog = 0;
-		};
-		83F2AB95D08093BB076EE521 /* [CP] Check Pods Manifest.lock */ = {
-=======
-		6E622C7A20F52C8300B7E93A /* Run Script */ = {
->>>>>>> f982abb0
 			isa = PBXShellScriptBuildPhase;
 			buildActionMask = 12;
 			files = (
@@ -1952,26 +1818,6 @@
 				5492E057202154AB00B64F25 /* FIRSnapshotMetadataTests.mm in Sources */,
 				B65D34A9203C995B0076A5E1 /* FIRTimestampTest.m in Sources */,
 				5492E058202154AB00B64F25 /* FSTAPIHelpers.mm in Sources */,
-<<<<<<< HEAD
-				AB380CFB2019388600D97691 /* target_id_generator_test.cc in Sources */,
-				5492E0A82021552D00B64F25 /* FSTLevelDBLocalStoreTests.mm in Sources */,
-				549CCA5920A36E1F00BCEB75 /* precondition_test.cc in Sources */,
-				ABC1D7DE2023A05300BA84F0 /* user_test.cc in Sources */,
-				5457910820186CCB000C029C /* GRPCTests.mm in Sources */,
-				5491BC721FB44593008B3588 /* FSTIntegrationTestCase.mm in Sources */,
-				ABC1D7DD2023A04F00BA84F0 /* empty_credentials_provider_test.cc in Sources */,
-				DE2EF0861F3D0B6E003D0CDC /* FSTImmutableSortedDictionary+Testing.m in Sources */,
-				B686F2AF2023DDEE0028D6BE /* field_path_test.cc in Sources */,
-				54A0352A20A3B3BD003E0143 /* testutil.cc in Sources */,
-				5492E03120213FFC00B64F25 /* FSTLevelDBSpecTests.mm in Sources */,
-				B6FB468F208F9BAE00554BA2 /* executor_std_test.cc in Sources */,
-				5492E0B12021552D00B64F25 /* FSTRemoteDocumentCacheTests.mm in Sources */,
-=======
-				DE2EF0851F3D0B6E003D0CDC /* FSTArraySortedDictionaryTests.m in Sources */,
-				5492E0C82021557E00B64F25 /* FSTDatastoreTests.mm in Sources */,
-				7346E61D20325C6900FD6CEF /* FSTDispatchQueueTests.mm in Sources */,
-				5492E0B92021555100B64F25 /* FSTDocumentKeyTests.mm in Sources */,
->>>>>>> f982abb0
 				5492E0BA2021555100B64F25 /* FSTDocumentSetTests.mm in Sources */,
 				5492E0BD2021555100B64F25 /* FSTDocumentTests.mm in Sources */,
 				5492E03E2021401F00B64F25 /* FSTEventAccumulator.mm in Sources */,
