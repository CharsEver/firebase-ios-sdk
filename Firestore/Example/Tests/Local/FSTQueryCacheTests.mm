/*
 * Copyright 2017 Google
 *
 * Licensed under the Apache License, Version 2.0 (the "License");
 * you may not use this file except in compliance with the License.
 * You may obtain a copy of the License at
 *
 *      http://www.apache.org/licenses/LICENSE-2.0
 *
 * Unless required by applicable law or agreed to in writing, software
 * distributed under the License is distributed on an "AS IS" BASIS,
 * WITHOUT WARRANTIES OR CONDITIONS OF ANY KIND, either express or implied.
 * See the License for the specific language governing permissions and
 * limitations under the License.
 */

#import "Firestore/Example/Tests/Local/FSTQueryCacheTests.h"

#import "Firestore/Source/Core/FSTQuery.h"
#import "Firestore/Source/Core/FSTSnapshotVersion.h"
#import "Firestore/Source/Local/FSTEagerGarbageCollector.h"
#import "Firestore/Source/Local/FSTPersistence.h"
#import "Firestore/Source/Local/FSTQueryData.h"
#import "Firestore/Source/Local/FSTWriteGroup.h"
#import "Firestore/Source/Model/FSTDocumentKey.h"

#import "Firestore/Example/Tests/Util/FSTHelpers.h"
#import "Firestore/third_party/Immutable/Tests/FSTImmutableSortedSet+Testing.h"

NS_ASSUME_NONNULL_BEGIN

@implementation FSTQueryCacheTests {
  FSTQuery *_queryRooms;
  FSTListenSequenceNumber _previousSequenceNumber;
  FSTTargetID _previousTargetID;
  FSTTestSnapshotVersion _previousSnapshotVersion;
}

- (void)setUp {
  [super setUp];

  _queryRooms = FSTTestQuery("rooms");
  _previousSequenceNumber = 1000;
  _previousTargetID = 500;
  _previousSnapshotVersion = 100;
}

/**
 * Xcode will run tests from any class that extends XCTestCase, but this doesn't work for
 * FSTSpecTests since it is incomplete without the implementations supplied by its subclasses.
 */
- (BOOL)isTestBaseClass {
  return [self class] == [FSTQueryCacheTests class];
}

- (void)testReadQueryNotInCache {
  if ([self isTestBaseClass]) return;

  XCTAssertNil([self.queryCache queryDataForQuery:_queryRooms]);
}

- (void)testSetAndReadAQuery {
  if ([self isTestBaseClass]) return;

  FSTQueryData *queryData = [self queryDataWithQuery:_queryRooms];
  [self addQueryData:queryData];

  FSTQueryData *result = [self.queryCache queryDataForQuery:_queryRooms];
  XCTAssertEqualObjects(result.query, queryData.query);
  XCTAssertEqual(result.targetID, queryData.targetID);
  XCTAssertEqualObjects(result.resumeToken, queryData.resumeToken);
}

- (void)testCanonicalIDCollision {
  if ([self isTestBaseClass]) return;

  // Type information is currently lost in our canonicalID implementations so this currently an
  // easy way to force colliding canonicalIDs
  FSTQuery *q1 = [FSTTestQuery("a") queryByAddingFilter:FSTTestFilter("foo", @"==", @(1))];
  FSTQuery *q2 = [FSTTestQuery("a") queryByAddingFilter:FSTTestFilter("foo", @"==", @"1")];
  XCTAssertEqualObjects(q1.canonicalID, q2.canonicalID);

  FSTQueryData *data1 = [self queryDataWithQuery:q1];
  [self addQueryData:data1];

  // Using the other query should not return the query cache entry despite equal canonicalIDs.
  XCTAssertNil([self.queryCache queryDataForQuery:q2]);
  XCTAssertEqualObjects([self.queryCache queryDataForQuery:q1], data1);

  FSTQueryData *data2 = [self queryDataWithQuery:q2];
  [self addQueryData:data2];
<<<<<<< HEAD
  XCTAssertEqual(2, [self.queryCache count]);
=======
  XCTAssertEqual([self.queryCache count], 2);
>>>>>>> 2d9d3a86

  XCTAssertEqualObjects([self.queryCache queryDataForQuery:q1], data1);
  XCTAssertEqualObjects([self.queryCache queryDataForQuery:q2], data2);

  [self removeQueryData:data1];
  XCTAssertNil([self.queryCache queryDataForQuery:q1]);
  XCTAssertEqualObjects([self.queryCache queryDataForQuery:q2], data2);
<<<<<<< HEAD
  XCTAssertEqual(1, [self.queryCache count]);
=======
  XCTAssertEqual([self.queryCache count], 1);
>>>>>>> 2d9d3a86

  [self removeQueryData:data2];
  XCTAssertNil([self.queryCache queryDataForQuery:q1]);
  XCTAssertNil([self.queryCache queryDataForQuery:q2]);
<<<<<<< HEAD
  XCTAssertEqual(0, [self.queryCache count]);
=======
  XCTAssertEqual([self.queryCache count], 0);
>>>>>>> 2d9d3a86
}

- (void)testSetQueryToNewValue {
  if ([self isTestBaseClass]) return;

  FSTQueryData *queryData1 =
      [self queryDataWithQuery:_queryRooms targetID:1 listenSequenceNumber:10 version:1];
  [self addQueryData:queryData1];

  FSTQueryData *queryData2 =
      [self queryDataWithQuery:_queryRooms targetID:1 listenSequenceNumber:10 version:2];
  [self addQueryData:queryData2];

  FSTQueryData *result = [self.queryCache queryDataForQuery:_queryRooms];
  XCTAssertNotEqualObjects(queryData2.resumeToken, queryData1.resumeToken);
  XCTAssertNotEqualObjects(queryData2.snapshotVersion, queryData1.snapshotVersion);
  XCTAssertEqualObjects(result.resumeToken, queryData2.resumeToken);
  XCTAssertEqualObjects(result.snapshotVersion, queryData2.snapshotVersion);
}

- (void)testRemoveQuery {
  if ([self isTestBaseClass]) return;

  FSTQueryData *queryData1 = [self queryDataWithQuery:_queryRooms];
  [self addQueryData:queryData1];

  [self removeQueryData:queryData1];

  FSTQueryData *result = [self.queryCache queryDataForQuery:_queryRooms];
  XCTAssertNil(result);
}

- (void)testRemoveNonExistentQuery {
  if ([self isTestBaseClass]) return;

  FSTQueryData *queryData = [self queryDataWithQuery:_queryRooms];

  // no-op, but make sure it doesn't throw.
  XCTAssertNoThrow([self removeQueryData:queryData]);
}

- (void)testRemoveQueryRemovesMatchingKeysToo {
  if ([self isTestBaseClass]) return;

  FSTQueryData *rooms = [self queryDataWithQuery:_queryRooms];
  [self addQueryData:rooms];

  FSTDocumentKey *key1 = FSTTestDocKey(@"rooms/foo");
  FSTDocumentKey *key2 = FSTTestDocKey(@"rooms/bar");
  [self addMatchingKey:key1 forTargetID:rooms.targetID atSequenceNumber:1];
  [self addMatchingKey:key2 forTargetID:rooms.targetID atSequenceNumber:1];

  XCTAssertTrue([self.queryCache containsKey:key1]);
  XCTAssertTrue([self.queryCache containsKey:key2]);

  [self removeQueryData:rooms];
  XCTAssertFalse([self.queryCache containsKey:key1]);
  XCTAssertFalse([self.queryCache containsKey:key2]);
}

- (void)testAddOrRemoveMatchingKeys {
  if ([self isTestBaseClass]) return;

  FSTDocumentKey *key = FSTTestDocKey(@"foo/bar");

  XCTAssertFalse([self.queryCache containsKey:key]);

  [self addMatchingKey:key forTargetID:1 atSequenceNumber:10];
  XCTAssertTrue([self.queryCache containsKey:key]);

  [self addMatchingKey:key forTargetID:2 atSequenceNumber:11];
  XCTAssertTrue([self.queryCache containsKey:key]);

  [self removeMatchingKey:key forTargetID:1];
  XCTAssertTrue([self.queryCache containsKey:key]);

  [self removeMatchingKey:key forTargetID:2];
  XCTAssertFalse([self.queryCache containsKey:key]);
}

- (void)testRemoveMatchingKeysForTargetID {
  if ([self isTestBaseClass]) return;

  FSTDocumentKey *key1 = FSTTestDocKey(@"foo/bar");
  FSTDocumentKey *key2 = FSTTestDocKey(@"foo/baz");
  FSTDocumentKey *key3 = FSTTestDocKey(@"foo/blah");

  [self addMatchingKey:key1 forTargetID:1 atSequenceNumber:10];
  [self addMatchingKey:key2 forTargetID:1 atSequenceNumber:10];
  [self addMatchingKey:key3 forTargetID:2 atSequenceNumber:11];
  XCTAssertTrue([self.queryCache containsKey:key1]);
  XCTAssertTrue([self.queryCache containsKey:key2]);
  XCTAssertTrue([self.queryCache containsKey:key3]);

  [self removeMatchingKeysForTargetID:1];
  XCTAssertFalse([self.queryCache containsKey:key1]);
  XCTAssertFalse([self.queryCache containsKey:key2]);
  XCTAssertTrue([self.queryCache containsKey:key3]);

  [self removeMatchingKeysForTargetID:2];
  XCTAssertFalse([self.queryCache containsKey:key1]);
  XCTAssertFalse([self.queryCache containsKey:key2]);
  XCTAssertFalse([self.queryCache containsKey:key3]);
}

- (void)testRemoveEmitsGarbageEvents {
  if ([self isTestBaseClass]) return;

  FSTEagerGarbageCollector *garbageCollector = [[FSTEagerGarbageCollector alloc] init];
  [garbageCollector addGarbageSource:self.queryCache];
  FSTAssertEqualSets([garbageCollector collectGarbage], @[]);

  FSTQueryData *rooms = [self queryDataWithQuery:FSTTestQuery("rooms")];
  FSTDocumentKey *room1 = FSTTestDocKey(@"rooms/bar");
  FSTDocumentKey *room2 = FSTTestDocKey(@"rooms/foo");
  [self addQueryData:rooms];
  [self addMatchingKey:room1 forTargetID:rooms.targetID atSequenceNumber:rooms.sequenceNumber];
  [self addMatchingKey:room2 forTargetID:rooms.targetID atSequenceNumber:rooms.sequenceNumber];

  FSTQueryData *halls = [self queryDataWithQuery:FSTTestQuery("halls")];
  FSTDocumentKey *hall1 = FSTTestDocKey(@"halls/bar");
  FSTDocumentKey *hall2 = FSTTestDocKey(@"halls/foo");
  [self addQueryData:halls];
  [self addMatchingKey:hall1 forTargetID:halls.targetID atSequenceNumber:halls.sequenceNumber];
  [self addMatchingKey:hall2 forTargetID:halls.targetID atSequenceNumber:halls.sequenceNumber];

  FSTAssertEqualSets([garbageCollector collectGarbage], @[]);

  [self removeMatchingKey:room1 forTargetID:rooms.targetID];
  FSTAssertEqualSets([garbageCollector collectGarbage], @[ room1 ]);

  [self removeQueryData:rooms];
  FSTAssertEqualSets([garbageCollector collectGarbage], @[ room2 ]);

  [self removeMatchingKeysForTargetID:halls.targetID];
  FSTAssertEqualSets([garbageCollector collectGarbage], (@[ hall1, hall2 ]));
}

- (void)testMatchingKeysForTargetID {
  if ([self isTestBaseClass]) return;

  FSTDocumentKey *key1 = FSTTestDocKey(@"foo/bar");
  FSTDocumentKey *key2 = FSTTestDocKey(@"foo/baz");
  FSTDocumentKey *key3 = FSTTestDocKey(@"foo/blah");

  [self addMatchingKey:key1 forTargetID:1 atSequenceNumber:10];
  [self addMatchingKey:key2 forTargetID:1 atSequenceNumber:10];
  [self addMatchingKey:key3 forTargetID:2 atSequenceNumber:11];

  FSTAssertEqualSets([self.queryCache matchingKeysForTargetID:1], (@[ key1, key2 ]));
  FSTAssertEqualSets([self.queryCache matchingKeysForTargetID:2], @[ key3 ]);

  [self addMatchingKey:key1 forTargetID:2 atSequenceNumber:12];
  FSTAssertEqualSets([self.queryCache matchingKeysForTargetID:1], (@[ key1, key2 ]));
  FSTAssertEqualSets([self.queryCache matchingKeysForTargetID:2], (@[ key1, key3 ]));
}

- (void)testHighestListenSequenceNumber {
  if ([self isTestBaseClass]) return;

  FSTQueryData *query1 = [[FSTQueryData alloc] initWithQuery:FSTTestQuery("rooms")
                                                    targetID:1
                                        listenSequenceNumber:10
                                                     purpose:FSTQueryPurposeListen];
  [self addQueryData:query1];
  FSTQueryData *query2 = [[FSTQueryData alloc] initWithQuery:FSTTestQuery("halls")
                                                    targetID:2
                                        listenSequenceNumber:20
                                                     purpose:FSTQueryPurposeListen];
  [self addQueryData:query2];
  XCTAssertEqual([self.queryCache highestListenSequenceNumber], 20);

  // TargetIDs never come down.
  [self removeQueryData:query2];
  XCTAssertEqual([self.queryCache highestListenSequenceNumber], 20);

  // A query with an empty result set still counts.
  FSTQueryData *query3 = [[FSTQueryData alloc] initWithQuery:FSTTestQuery("garages")
                                                    targetID:42
                                        listenSequenceNumber:100
                                                     purpose:FSTQueryPurposeListen];
  [self addQueryData:query3];
  XCTAssertEqual([self.queryCache highestListenSequenceNumber], 100);

  [self removeQueryData:query1];
  XCTAssertEqual([self.queryCache highestListenSequenceNumber], 100);

  [self removeQueryData:query3];
  XCTAssertEqual([self.queryCache highestListenSequenceNumber], 100);

  // Verify that the highestTargetID even survives restarts.
  [self.queryCache shutdown];
  self.queryCache = [self.persistence queryCache];
  [self.queryCache start];
  XCTAssertEqual([self.queryCache highestListenSequenceNumber], 100);
}

- (void)testHighestTargetID {
  if ([self isTestBaseClass]) return;

  XCTAssertEqual([self.queryCache highestTargetID], 0);

  FSTQueryData *query1 = [[FSTQueryData alloc] initWithQuery:FSTTestQuery("rooms")
                                                    targetID:1
                                        listenSequenceNumber:10
                                                     purpose:FSTQueryPurposeListen];
  FSTDocumentKey *key1 = FSTTestDocKey(@"rooms/bar");
  FSTDocumentKey *key2 = FSTTestDocKey(@"rooms/foo");
  [self addQueryData:query1];
  [self addMatchingKey:key1 forTargetID:1 atSequenceNumber:10];
  [self addMatchingKey:key2 forTargetID:1 atSequenceNumber:10];

  FSTQueryData *query2 = [[FSTQueryData alloc] initWithQuery:FSTTestQuery("halls")
                                                    targetID:2
                                        listenSequenceNumber:20
                                                     purpose:FSTQueryPurposeListen];
  FSTDocumentKey *key3 = FSTTestDocKey(@"halls/foo");
  [self addQueryData:query2];
  [self addMatchingKey:key3 forTargetID:2 atSequenceNumber:11];
  XCTAssertEqual([self.queryCache highestTargetID], 2);

  // TargetIDs never come down.
  [self removeQueryData:query2];
  XCTAssertEqual([self.queryCache highestTargetID], 2);

  // A query with an empty result set still counts.
  FSTQueryData *query3 = [[FSTQueryData alloc] initWithQuery:FSTTestQuery("garages")
                                                    targetID:42
                                        listenSequenceNumber:100
                                                     purpose:FSTQueryPurposeListen];
  [self addQueryData:query3];
  XCTAssertEqual([self.queryCache highestTargetID], 42);

  [self removeQueryData:query1];
  XCTAssertEqual([self.queryCache highestTargetID], 42);

  [self removeQueryData:query3];
  XCTAssertEqual([self.queryCache highestTargetID], 42);

  // Verify that the highestTargetID even survives restarts.
  [self.queryCache shutdown];
  self.queryCache = [self.persistence queryCache];
  [self.queryCache start];
  XCTAssertEqual([self.queryCache highestTargetID], 42);
}

- (void)testLastRemoteSnapshotVersion {
  if ([self isTestBaseClass]) return;

  XCTAssertEqualObjects([self.queryCache lastRemoteSnapshotVersion],
                        [FSTSnapshotVersion noVersion]);

  // Can set the snapshot version.
  FSTWriteGroup *group = [self.persistence startGroupWithAction:@"setLastRemoteSnapshotVersion"];
  [self.queryCache setLastRemoteSnapshotVersion:FSTTestVersion(42) group:group];
  [self.persistence commitGroup:group];
  XCTAssertEqualObjects([self.queryCache lastRemoteSnapshotVersion], FSTTestVersion(42));

  // Snapshot version persists restarts.
  self.queryCache = [self.persistence queryCache];
  [self.queryCache start];
  XCTAssertEqualObjects([self.queryCache lastRemoteSnapshotVersion], FSTTestVersion(42));
}

#pragma mark - Helpers

/**
 * Creates a new FSTQueryData object from the given parameters, synthesizing a resume token from
 * the snapshot version.
 */
- (FSTQueryData *)queryDataWithQuery:(FSTQuery *)query {
  return [self queryDataWithQuery:query
                         targetID:++_previousTargetID
             listenSequenceNumber:++_previousSequenceNumber
                          version:++_previousSnapshotVersion];
}

- (FSTQueryData *)queryDataWithQuery:(FSTQuery *)query
                            targetID:(FSTTargetID)targetID
                listenSequenceNumber:(FSTListenSequenceNumber)sequenceNumber
                             version:(FSTTestSnapshotVersion)version {
  NSData *resumeToken = FSTTestResumeTokenFromSnapshotVersion(version);
  return [[FSTQueryData alloc] initWithQuery:query
                                    targetID:targetID
                        listenSequenceNumber:sequenceNumber
                                     purpose:FSTQueryPurposeListen
                             snapshotVersion:FSTTestVersion(version)
                                 resumeToken:resumeToken];
}

/** Adds the given query data to the queryCache under test, committing immediately. */
- (void)addQueryData:(FSTQueryData *)queryData {
  FSTWriteGroup *group = [self.persistence startGroupWithAction:@"addQueryData"];
  [self.queryCache addQueryData:queryData group:group];
  [self.persistence commitGroup:group];
}

/** Removes the given query data from the queryCache under test, committing immediately. */
- (void)removeQueryData:(FSTQueryData *)queryData {
  FSTWriteGroup *group = [self.persistence startGroupWithAction:@"removeQueryData"];
  [self.queryCache removeQueryData:queryData group:group];
  [self.persistence commitGroup:group];
}

- (void)addMatchingKey:(FSTDocumentKey *)key
           forTargetID:(FSTTargetID)targetID
      atSequenceNumber:(FSTListenSequenceNumber)sequenceNumber {
  FSTDocumentKeySet *keys = [FSTDocumentKeySet keySet];
  keys = [keys setByAddingObject:key];

  FSTWriteGroup *group = [self.persistence startGroupWithAction:@"addMatchingKeys"];
  [self.queryCache addMatchingKeys:keys
                       forTargetID:targetID
                  atSequenceNumber:sequenceNumber
                             group:group];
  [self.persistence commitGroup:group];
}

- (void)removeMatchingKey:(FSTDocumentKey *)key forTargetID:(FSTTargetID)targetID {
  FSTDocumentKeySet *keys = [FSTDocumentKeySet keySet];
  keys = [keys setByAddingObject:key];

  FSTWriteGroup *group = [self.persistence startGroupWithAction:@"removeMatchingKeys"];
  [self.queryCache removeMatchingKeys:keys forTargetID:targetID atSequenceNumber:0 group:group];
  [self.persistence commitGroup:group];
}

- (void)removeMatchingKeysForTargetID:(FSTTargetID)targetID {
  FSTWriteGroup *group = [self.persistence startGroupWithAction:@"removeMatchingKeysForTargetID"];
  [self.queryCache removeMatchingKeysForTargetID:targetID group:group];
  [self.persistence commitGroup:group];
}

@end

NS_ASSUME_NONNULL_END<|MERGE_RESOLUTION|>--- conflicted
+++ resolved
@@ -89,11 +89,7 @@
 
   FSTQueryData *data2 = [self queryDataWithQuery:q2];
   [self addQueryData:data2];
-<<<<<<< HEAD
-  XCTAssertEqual(2, [self.queryCache count]);
-=======
   XCTAssertEqual([self.queryCache count], 2);
->>>>>>> 2d9d3a86
 
   XCTAssertEqualObjects([self.queryCache queryDataForQuery:q1], data1);
   XCTAssertEqualObjects([self.queryCache queryDataForQuery:q2], data2);
@@ -101,20 +97,12 @@
   [self removeQueryData:data1];
   XCTAssertNil([self.queryCache queryDataForQuery:q1]);
   XCTAssertEqualObjects([self.queryCache queryDataForQuery:q2], data2);
-<<<<<<< HEAD
-  XCTAssertEqual(1, [self.queryCache count]);
-=======
   XCTAssertEqual([self.queryCache count], 1);
->>>>>>> 2d9d3a86
 
   [self removeQueryData:data2];
   XCTAssertNil([self.queryCache queryDataForQuery:q1]);
   XCTAssertNil([self.queryCache queryDataForQuery:q2]);
-<<<<<<< HEAD
-  XCTAssertEqual(0, [self.queryCache count]);
-=======
   XCTAssertEqual([self.queryCache count], 0);
->>>>>>> 2d9d3a86
 }
 
 - (void)testSetQueryToNewValue {
