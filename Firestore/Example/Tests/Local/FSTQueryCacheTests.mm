/*
 * Copyright 2017 Google
 *
 * Licensed under the Apache License, Version 2.0 (the "License");
 * you may not use this file except in compliance with the License.
 * You may obtain a copy of the License at
 *
 *      http://www.apache.org/licenses/LICENSE-2.0
 *
 * Unless required by applicable law or agreed to in writing, software
 * distributed under the License is distributed on an "AS IS" BASIS,
 * WITHOUT WARRANTIES OR CONDITIONS OF ANY KIND, either express or implied.
 * See the License for the specific language governing permissions and
 * limitations under the License.
 */

#import "Firestore/Example/Tests/Local/FSTQueryCacheTests.h"

#include <set>

#import "Firestore/Source/Core/FSTQuery.h"
#import "Firestore/Source/Local/FSTEagerGarbageCollector.h"
#import "Firestore/Source/Local/FSTPersistence.h"
#import "Firestore/Source/Local/FSTQueryData.h"
#import "Firestore/Source/Local/FSTRemoteDocumentCache.h"

#import "Firestore/Example/Tests/Util/FSTHelpers.h"
#import "Firestore/third_party/Immutable/Tests/FSTImmutableSortedSet+Testing.h"

#include "Firestore/core/src/firebase/firestore/model/document_key.h"
#include "Firestore/core/test/firebase/firestore/testutil/testutil.h"

namespace testutil = firebase::firestore::testutil;
using firebase::firestore::model::DocumentKey;
using firebase::firestore::model::SnapshotVersion;
using firebase::firestore::model::DocumentKeySet;

NS_ASSUME_NONNULL_BEGIN

@implementation FSTQueryCacheTests {
  FSTQuery *_queryRooms;
  FSTListenSequenceNumber _previousSequenceNumber;
  FSTTargetID _previousTargetID;
  FSTTestSnapshotVersion _previousSnapshotVersion;
}

- (void)setUp {
  [super setUp];

  _queryRooms = FSTTestQuery("rooms");
  _previousSequenceNumber = 1000;
  _previousTargetID = 500;
  _previousSnapshotVersion = 100;
}

- (void)tearDown {
  [self.persistence shutdown];
}

/**
 * Xcode will run tests from any class that extends XCTestCase, but this doesn't work for
 * FSTSpecTests since it is incomplete without the implementations supplied by its subclasses.
 */
- (BOOL)isTestBaseClass {
  return [self class] == [FSTQueryCacheTests class];
}

- (void)testReadQueryNotInCache {
  if ([self isTestBaseClass]) return;

  self.persistence.run("testReadQueryNotInCache",
                       [&]() { XCTAssertNil([self.queryCache queryDataForQuery:_queryRooms]); });
}

- (void)testSetAndReadAQuery {
  if ([self isTestBaseClass]) return;

  self.persistence.run("testSetAndReadAQuery", [&]() {
    FSTQueryData *queryData = [self queryDataWithQuery:_queryRooms];
    [self.queryCache addQueryData:queryData];

    FSTQueryData *result = [self.queryCache queryDataForQuery:_queryRooms];
    XCTAssertEqualObjects(result.query, queryData.query);
    XCTAssertEqual(result.targetID, queryData.targetID);
    XCTAssertEqualObjects(result.resumeToken, queryData.resumeToken);
  });
}

- (void)testCanonicalIDCollision {
  if ([self isTestBaseClass]) return;

  self.persistence.run("testCanonicalIDCollision", [&]() {
    // Type information is currently lost in our canonicalID implementations so this currently an
    // easy way to force colliding canonicalIDs
    FSTQuery *q1 = [FSTTestQuery("a") queryByAddingFilter:FSTTestFilter("foo", @"==", @(1))];
    FSTQuery *q2 = [FSTTestQuery("a") queryByAddingFilter:FSTTestFilter("foo", @"==", @"1")];
    XCTAssertEqualObjects(q1.canonicalID, q2.canonicalID);

    FSTQueryData *data1 = [self queryDataWithQuery:q1];
    [self.queryCache addQueryData:data1];

    // Using the other query should not return the query cache entry despite equal canonicalIDs.
    XCTAssertNil([self.queryCache queryDataForQuery:q2]);
    XCTAssertEqualObjects([self.queryCache queryDataForQuery:q1], data1);

    FSTQueryData *data2 = [self queryDataWithQuery:q2];
    [self.queryCache addQueryData:data2];
    XCTAssertEqual([self.queryCache count], 2);

    XCTAssertEqualObjects([self.queryCache queryDataForQuery:q1], data1);
    XCTAssertEqualObjects([self.queryCache queryDataForQuery:q2], data2);

    [self.queryCache removeQueryData:data1];
    XCTAssertNil([self.queryCache queryDataForQuery:q1]);
    XCTAssertEqualObjects([self.queryCache queryDataForQuery:q2], data2);
    XCTAssertEqual([self.queryCache count], 1);

    [self.queryCache removeQueryData:data2];
    XCTAssertNil([self.queryCache queryDataForQuery:q1]);
    XCTAssertNil([self.queryCache queryDataForQuery:q2]);
    XCTAssertEqual([self.queryCache count], 0);
  });
}

- (void)testSetQueryToNewValue {
  if ([self isTestBaseClass]) return;

  self.persistence.run("testSetQueryToNewValue", [&]() {
    FSTQueryData *queryData1 =
        [self queryDataWithQuery:_queryRooms targetID:1 listenSequenceNumber:10 version:1];
    [self.queryCache addQueryData:queryData1];

    FSTQueryData *queryData2 =
        [self queryDataWithQuery:_queryRooms targetID:1 listenSequenceNumber:10 version:2];
    [self.queryCache addQueryData:queryData2];

    FSTQueryData *result = [self.queryCache queryDataForQuery:_queryRooms];
    XCTAssertNotEqualObjects(queryData2.resumeToken, queryData1.resumeToken);
    XCTAssertNotEqual(queryData2.snapshotVersion, queryData1.snapshotVersion);
    XCTAssertEqualObjects(result.resumeToken, queryData2.resumeToken);
    XCTAssertEqual(result.snapshotVersion, queryData2.snapshotVersion);
  });
}

- (void)testRemoveQuery {
  if ([self isTestBaseClass]) return;

  self.persistence.run("testRemoveQuery", [&]() {
    FSTQueryData *queryData1 = [self queryDataWithQuery:_queryRooms];
    [self.queryCache addQueryData:queryData1];

    [self.queryCache removeQueryData:queryData1];

    FSTQueryData *result = [self.queryCache queryDataForQuery:_queryRooms];
    XCTAssertNil(result);
  });
}

- (void)testRemoveNonExistentQuery {
  if ([self isTestBaseClass]) return;

  self.persistence.run("testRemoveNonExistentQuery", [&]() {
    FSTQueryData *queryData = [self queryDataWithQuery:_queryRooms];

    // no-op, but make sure it doesn't throw.
    XCTAssertNoThrow([self.queryCache removeQueryData:queryData]);
  });
}

- (void)testRemoveQueryRemovesMatchingKeysToo {
  if ([self isTestBaseClass]) return;

  self.persistence.run("testRemoveQueryRemovesMatchingKeysToo", [&]() {
    FSTQueryData *rooms = [self queryDataWithQuery:_queryRooms];
    [self.queryCache addQueryData:rooms];

    DocumentKey key1 = testutil::Key("rooms/foo");
    DocumentKey key2 = testutil::Key("rooms/bar");
    [self addMatchingKey:key1 forTargetID:rooms.targetID atSequenceNumber:1];
    [self addMatchingKey:key2 forTargetID:rooms.targetID atSequenceNumber:1];

    XCTAssertTrue([self.queryCache containsKey:key1]);
    XCTAssertTrue([self.queryCache containsKey:key2]);

    [self.queryCache removeQueryData:rooms];
    XCTAssertFalse([self.queryCache containsKey:key1]);
    XCTAssertFalse([self.queryCache containsKey:key2]);
  });
}

- (void)testAddOrRemoveMatchingKeys {
  if ([self isTestBaseClass]) return;

  self.persistence.run("testAddOrRemoveMatchingKeys", [&]() {
    DocumentKey key = testutil::Key("foo/bar");

    XCTAssertFalse([self.queryCache containsKey:key]);

    [self addMatchingKey:key forTargetID:1 atSequenceNumber:10];
    XCTAssertTrue([self.queryCache containsKey:key]);

    [self addMatchingKey:key forTargetID:2 atSequenceNumber:11];
    XCTAssertTrue([self.queryCache containsKey:key]);

    [self removeMatchingKey:key forTargetID:1];
    XCTAssertTrue([self.queryCache containsKey:key]);

    [self removeMatchingKey:key forTargetID:2];
    XCTAssertFalse([self.queryCache containsKey:key]);
  });
}

- (void)testRemoveMatchingKeysForTargetID {
  if ([self isTestBaseClass]) return;

  self.persistence.run("testRemoveMatchingKeysForTargetID", [&]() {
    DocumentKey key1 = testutil::Key("foo/bar");
    DocumentKey key2 = testutil::Key("foo/baz");
    DocumentKey key3 = testutil::Key("foo/blah");

    [self addMatchingKey:key1 forTargetID:1 atSequenceNumber:10];
    [self addMatchingKey:key2 forTargetID:1 atSequenceNumber:10];
    [self addMatchingKey:key3 forTargetID:2 atSequenceNumber:11];
    XCTAssertTrue([self.queryCache containsKey:key1]);
    XCTAssertTrue([self.queryCache containsKey:key2]);
    XCTAssertTrue([self.queryCache containsKey:key3]);

    [self.queryCache removeMatchingKeysForTargetID:1];
    XCTAssertFalse([self.queryCache containsKey:key1]);
    XCTAssertFalse([self.queryCache containsKey:key2]);
    XCTAssertTrue([self.queryCache containsKey:key3]);

    [self.queryCache removeMatchingKeysForTargetID:2];
    XCTAssertFalse([self.queryCache containsKey:key1]);
    XCTAssertFalse([self.queryCache containsKey:key2]);
    XCTAssertFalse([self.queryCache containsKey:key3]);
  });
}

- (void)testRemoveEmitsGarbageEvents {
  if ([self isTestBaseClass]) return;

  DocumentKey room1 = testutil::Key("rooms/bar");
  DocumentKey room2 = testutil::Key("rooms/foo");
  FSTQueryData *rooms = [self queryDataWithQuery:FSTTestQuery("rooms")];

  DocumentKey hall1 = testutil::Key("halls/bar");
  DocumentKey hall2 = testutil::Key("halls/foo");
  FSTQueryData *halls = [self queryDataWithQuery:FSTTestQuery("halls")];

  self.persistence.run("testRemoveEmitsGarbageEvents", [&]() {
    //FSTEagerGarbageCollector *garbageCollector = [[FSTEagerGarbageCollector alloc] init];
    //[garbageCollector addGarbageSource:self.queryCache];
    //XCTAssertEqual([garbageCollector collectGarbage], std::set<DocumentKey>({}));

    [self.queryCache addQueryData:rooms];
    [self addMatchingKey:room1 forTargetID:rooms.targetID atSequenceNumber:rooms.sequenceNumber];
    [self addMatchingKey:room2 forTargetID:rooms.targetID atSequenceNumber:rooms.sequenceNumber];

    [self.queryCache addQueryData:halls];
    [self addMatchingKey:hall1 forTargetID:halls.targetID atSequenceNumber:halls.sequenceNumber];
    [self addMatchingKey:hall2 forTargetID:halls.targetID atSequenceNumber:halls.sequenceNumber];
  });

  self.persistence.run("garbage check 1", [&]() {
    // Nothing should have been removed yet.
    XCTAssertTrue([self.queryCache containsKey:room1]);
    XCTAssertTrue([self.queryCache containsKey:room2]);
    XCTAssertTrue([self.queryCache containsKey:hall1]);
    XCTAssertTrue([self.queryCache containsKey:hall2]);

    // trigger removal of room1
    [self removeMatchingKey:room1 forTargetID:rooms.targetID];
  });

  self.persistence.run("garbage check 2", [&]() {
    // Just room1 should be removed
    XCTAssertFalse([self.queryCache containsKey:room1]);
    XCTAssertTrue([self.queryCache containsKey:room2]);
    XCTAssertTrue([self.queryCache containsKey:hall1]);
    XCTAssertTrue([self.queryCache containsKey:hall2]);

    // trigger removal of everything associated with rooms
    [self.queryCache removeQueryData:rooms];
  });

  self.persistence.run("garbage check 3", [&]() {
    // All of the rooms should have been removed.
    XCTAssertFalse([self.queryCache containsKey:room1]);
    XCTAssertFalse([self.queryCache containsKey:room2]);
    XCTAssertTrue([self.queryCache containsKey:hall1]);
    XCTAssertTrue([self.queryCache containsKey:hall2]);

    // trigger removal of everything associated with halls
    [self.queryCache removeMatchingKeysForTargetID:halls.targetID];
  });

  self.persistence.run("garbage check 4", [&]() {
    // Everything should have been removed.
    XCTAssertFalse([self.queryCache containsKey:room1]);
    XCTAssertFalse([self.queryCache containsKey:room2]);
    XCTAssertFalse([self.queryCache containsKey:hall1]);
    XCTAssertFalse([self.queryCache containsKey:hall2]);

  });
}

- (void)testMatchingKeysForTargetID {
  if ([self isTestBaseClass]) return;

  self.persistence.run("testMatchingKeysForTargetID", [&]() {
    DocumentKey key1 = testutil::Key("foo/bar");
    DocumentKey key2 = testutil::Key("foo/baz");
    DocumentKey key3 = testutil::Key("foo/blah");

    [self addMatchingKey:key1 forTargetID:1 atSequenceNumber:10];
    [self addMatchingKey:key2 forTargetID:1 atSequenceNumber:10];
    [self addMatchingKey:key3 forTargetID:2 atSequenceNumber:11];

    XCTAssertEqual([self.queryCache matchingKeysForTargetID:1], (DocumentKeySet{key1, key2}));
    XCTAssertEqual([self.queryCache matchingKeysForTargetID:2], (DocumentKeySet{key3}));

<<<<<<< HEAD
    [self addMatchingKey:key1 forTargetID:2 atSequenceNumber:12];
    FSTAssertEqualSets([self.queryCache matchingKeysForTargetID:1], (@[ key1, key2 ]));
    FSTAssertEqualSets([self.queryCache matchingKeysForTargetID:2], (@[ key1, key3 ]));
=======
    [self addMatchingKey:key1 forTargetID:2];
    XCTAssertEqual([self.queryCache matchingKeysForTargetID:1], (DocumentKeySet{key1, key2}));
    XCTAssertEqual([self.queryCache matchingKeysForTargetID:2], (DocumentKeySet{key1, key3}));
>>>>>>> dddd7503
  });
}

- (void)testHighestListenSequenceNumber {
  if ([self isTestBaseClass]) return;

  self.persistence.run("testHighestListenSequenceNumber", [&]() {
    FSTQueryData *query1 = [[FSTQueryData alloc] initWithQuery:FSTTestQuery("rooms")
                                                      targetID:1
                                          listenSequenceNumber:10
                                                       purpose:FSTQueryPurposeListen];
    [self.queryCache addQueryData:query1];
    FSTQueryData *query2 = [[FSTQueryData alloc] initWithQuery:FSTTestQuery("halls")
                                                      targetID:2
                                          listenSequenceNumber:20
                                                       purpose:FSTQueryPurposeListen];
    [self.queryCache addQueryData:query2];
    XCTAssertEqual([self.queryCache highestListenSequenceNumber], 20);

    // TargetIDs never come down.
    [self.queryCache removeQueryData:query2];
    XCTAssertEqual([self.queryCache highestListenSequenceNumber], 20);

    // A query with an empty result set still counts.
    FSTQueryData *query3 = [[FSTQueryData alloc] initWithQuery:FSTTestQuery("garages")
                                                      targetID:42
                                          listenSequenceNumber:100
                                                       purpose:FSTQueryPurposeListen];
    [self.queryCache addQueryData:query3];
    XCTAssertEqual([self.queryCache highestListenSequenceNumber], 100);

    [self.queryCache removeQueryData:query1];
    XCTAssertEqual([self.queryCache highestListenSequenceNumber], 100);

    [self.queryCache removeQueryData:query3];
    XCTAssertEqual([self.queryCache highestListenSequenceNumber], 100);
  });

  // Verify that the highestTargetID even survives restarts.
  self.persistence.run("testHighestListenSequenceNumber restart", [&]() {
    self.queryCache = [self.persistence queryCache];
    [self.queryCache start];
    XCTAssertEqual([self.queryCache highestListenSequenceNumber], 100);
  });
}

- (void)testHighestTargetID {
  if ([self isTestBaseClass]) return;

  self.persistence.run("testHighestTargetID", [&]() {
    XCTAssertEqual([self.queryCache highestTargetID], 0);

    FSTQueryData *query1 = [[FSTQueryData alloc] initWithQuery:FSTTestQuery("rooms")
                                                      targetID:1
                                          listenSequenceNumber:10
                                                       purpose:FSTQueryPurposeListen];
    DocumentKey key1 = testutil::Key("rooms/bar");
    DocumentKey key2 = testutil::Key("rooms/foo");
    [self.queryCache addQueryData:query1];
    [self addMatchingKey:key1 forTargetID:1 atSequenceNumber:10];
    [self addMatchingKey:key2 forTargetID:1 atSequenceNumber:10];

    FSTQueryData *query2 = [[FSTQueryData alloc] initWithQuery:FSTTestQuery("halls")
                                                      targetID:2
                                          listenSequenceNumber:20
                                                       purpose:FSTQueryPurposeListen];
    DocumentKey key3 = testutil::Key("halls/foo");
    [self.queryCache addQueryData:query2];
    [self addMatchingKey:key3 forTargetID:2 atSequenceNumber:11];
    XCTAssertEqual([self.queryCache highestTargetID], 2);

    // TargetIDs never come down.
    [self.queryCache removeQueryData:query2];
    XCTAssertEqual([self.queryCache highestTargetID], 2);

    // A query with an empty result set still counts.
    FSTQueryData *query3 = [[FSTQueryData alloc] initWithQuery:FSTTestQuery("garages")
                                                      targetID:42
                                          listenSequenceNumber:100
                                                       purpose:FSTQueryPurposeListen];
    [self.queryCache addQueryData:query3];
    XCTAssertEqual([self.queryCache highestTargetID], 42);

    [self.queryCache removeQueryData:query1];
    XCTAssertEqual([self.queryCache highestTargetID], 42);

    [self.queryCache removeQueryData:query3];
    XCTAssertEqual([self.queryCache highestTargetID], 42);
  });

  // Verify that the highestTargetID even survives restarts.
  self.persistence.run("testHighestTargetID restart", [&]() {
    self.queryCache = [self.persistence queryCache];
    [self.queryCache start];
    XCTAssertEqual([self.queryCache highestTargetID], 42);
  });
}

- (void)testLastRemoteSnapshotVersion {
  if ([self isTestBaseClass]) return;

  self.persistence.run("testLastRemoteSnapshotVersion", [&]() {
    XCTAssertEqual([self.queryCache lastRemoteSnapshotVersion], SnapshotVersion::None());

    // Can set the snapshot version.
    [self.queryCache setLastRemoteSnapshotVersion:testutil::Version(42)];
    XCTAssertEqual([self.queryCache lastRemoteSnapshotVersion], testutil::Version(42));
  });

  // Snapshot version persists restarts.
  self.queryCache = [self.persistence queryCache];
  self.persistence.run("testLastRemoteSnapshotVersion restart", [&]() {
    [self.queryCache start];
    XCTAssertEqual([self.queryCache lastRemoteSnapshotVersion], testutil::Version(42));
  });
}

#pragma mark - Helpers

/**
 * Creates a new FSTQueryData object from the given parameters, synthesizing a resume token from
 * the snapshot version.
 */
- (FSTQueryData *)queryDataWithQuery:(FSTQuery *)query {
  return [self queryDataWithQuery:query
                         targetID:++_previousTargetID
             listenSequenceNumber:++_previousSequenceNumber
                          version:++_previousSnapshotVersion];
}

- (FSTQueryData *)queryDataWithQuery:(FSTQuery *)query
                            targetID:(FSTTargetID)targetID
                listenSequenceNumber:(FSTListenSequenceNumber)sequenceNumber
                             version:(FSTTestSnapshotVersion)version {
  NSData *resumeToken = FSTTestResumeTokenFromSnapshotVersion(version);
  return [[FSTQueryData alloc] initWithQuery:query
                                    targetID:targetID
                        listenSequenceNumber:sequenceNumber
                                     purpose:FSTQueryPurposeListen
                             snapshotVersion:testutil::Version(version)
                                 resumeToken:resumeToken];
}

<<<<<<< HEAD
- (void)addMatchingKey:(FSTDocumentKey *)key
           forTargetID:(FSTTargetID)targetID
      atSequenceNumber:(FSTListenSequenceNumber)sequenceNumber {
  FSTDocumentKeySet *keys = [FSTDocumentKeySet keySet];
  keys = [keys setByAddingObject:key];

  [self.queryCache addMatchingKeys:keys forTargetID:targetID atSequenceNumber:sequenceNumber];
}

- (void)removeMatchingKey:(const DocumentKey &)key forTargetID:(FSTTargetID)targetID {
  FSTDocumentKeySet *keys = [FSTDocumentKeySet keySet];
  keys = [keys setByAddingObject:key];
  [self.queryCache removeMatchingKeys:keys forTargetID:targetID atSequenceNumber:0];
=======
- (void)addMatchingKey:(const DocumentKey &)key forTargetID:(FSTTargetID)targetID {
  DocumentKeySet keys{key};
  [self.queryCache addMatchingKeys:keys forTargetID:targetID];
}

- (void)removeMatchingKey:(const DocumentKey &)key forTargetID:(FSTTargetID)targetID {
  DocumentKeySet keys{key};
  [self.queryCache removeMatchingKeys:keys forTargetID:targetID];
>>>>>>> dddd7503
}

@end

NS_ASSUME_NONNULL_END<|MERGE_RESOLUTION|>--- conflicted
+++ resolved
@@ -196,10 +196,10 @@
 
     XCTAssertFalse([self.queryCache containsKey:key]);
 
-    [self addMatchingKey:key forTargetID:1 atSequenceNumber:10];
+    [self addMatchingKey:key forTargetID:1];
     XCTAssertTrue([self.queryCache containsKey:key]);
 
-    [self addMatchingKey:key forTargetID:2 atSequenceNumber:11];
+    [self addMatchingKey:key forTargetID:2];
     XCTAssertTrue([self.queryCache containsKey:key]);
 
     [self removeMatchingKey:key forTargetID:1];
@@ -254,12 +254,12 @@
     //XCTAssertEqual([garbageCollector collectGarbage], std::set<DocumentKey>({}));
 
     [self.queryCache addQueryData:rooms];
-    [self addMatchingKey:room1 forTargetID:rooms.targetID atSequenceNumber:rooms.sequenceNumber];
-    [self addMatchingKey:room2 forTargetID:rooms.targetID atSequenceNumber:rooms.sequenceNumber];
+    [self addMatchingKey:room1 forTargetID:rooms.targetID];
+    [self addMatchingKey:room2 forTargetID:rooms.targetID];
 
     [self.queryCache addQueryData:halls];
-    [self addMatchingKey:hall1 forTargetID:halls.targetID atSequenceNumber:halls.sequenceNumber];
-    [self addMatchingKey:hall2 forTargetID:halls.targetID atSequenceNumber:halls.sequenceNumber];
+    [self addMatchingKey:hall1 forTargetID:halls.targetID];
+    [self addMatchingKey:hall2 forTargetID:halls.targetID];
   });
 
   self.persistence.run("garbage check 1", [&]() {
@@ -313,22 +313,16 @@
     DocumentKey key2 = testutil::Key("foo/baz");
     DocumentKey key3 = testutil::Key("foo/blah");
 
-    [self addMatchingKey:key1 forTargetID:1 atSequenceNumber:10];
-    [self addMatchingKey:key2 forTargetID:1 atSequenceNumber:10];
-    [self addMatchingKey:key3 forTargetID:2 atSequenceNumber:11];
+    [self addMatchingKey:key1 forTargetID:1];
+    [self addMatchingKey:key2 forTargetID:1];
+    [self addMatchingKey:key3 forTargetID:2];
 
     XCTAssertEqual([self.queryCache matchingKeysForTargetID:1], (DocumentKeySet{key1, key2}));
     XCTAssertEqual([self.queryCache matchingKeysForTargetID:2], (DocumentKeySet{key3}));
 
-<<<<<<< HEAD
-    [self addMatchingKey:key1 forTargetID:2 atSequenceNumber:12];
-    FSTAssertEqualSets([self.queryCache matchingKeysForTargetID:1], (@[ key1, key2 ]));
-    FSTAssertEqualSets([self.queryCache matchingKeysForTargetID:2], (@[ key1, key3 ]));
-=======
     [self addMatchingKey:key1 forTargetID:2];
     XCTAssertEqual([self.queryCache matchingKeysForTargetID:1], (DocumentKeySet{key1, key2}));
     XCTAssertEqual([self.queryCache matchingKeysForTargetID:2], (DocumentKeySet{key1, key3}));
->>>>>>> dddd7503
   });
 }
 
@@ -388,8 +382,8 @@
     DocumentKey key1 = testutil::Key("rooms/bar");
     DocumentKey key2 = testutil::Key("rooms/foo");
     [self.queryCache addQueryData:query1];
-    [self addMatchingKey:key1 forTargetID:1 atSequenceNumber:10];
-    [self addMatchingKey:key2 forTargetID:1 atSequenceNumber:10];
+    [self addMatchingKey:key1 forTargetID:1];
+    [self addMatchingKey:key2 forTargetID:1];
 
     FSTQueryData *query2 = [[FSTQueryData alloc] initWithQuery:FSTTestQuery("halls")
                                                       targetID:2
@@ -397,7 +391,7 @@
                                                        purpose:FSTQueryPurposeListen];
     DocumentKey key3 = testutil::Key("halls/foo");
     [self.queryCache addQueryData:query2];
-    [self addMatchingKey:key3 forTargetID:2 atSequenceNumber:11];
+    [self addMatchingKey:key3 forTargetID:2];
     XCTAssertEqual([self.queryCache highestTargetID], 2);
 
     // TargetIDs never come down.
@@ -472,21 +466,6 @@
                                  resumeToken:resumeToken];
 }
 
-<<<<<<< HEAD
-- (void)addMatchingKey:(FSTDocumentKey *)key
-           forTargetID:(FSTTargetID)targetID
-      atSequenceNumber:(FSTListenSequenceNumber)sequenceNumber {
-  FSTDocumentKeySet *keys = [FSTDocumentKeySet keySet];
-  keys = [keys setByAddingObject:key];
-
-  [self.queryCache addMatchingKeys:keys forTargetID:targetID atSequenceNumber:sequenceNumber];
-}
-
-- (void)removeMatchingKey:(const DocumentKey &)key forTargetID:(FSTTargetID)targetID {
-  FSTDocumentKeySet *keys = [FSTDocumentKeySet keySet];
-  keys = [keys setByAddingObject:key];
-  [self.queryCache removeMatchingKeys:keys forTargetID:targetID atSequenceNumber:0];
-=======
 - (void)addMatchingKey:(const DocumentKey &)key forTargetID:(FSTTargetID)targetID {
   DocumentKeySet keys{key};
   [self.queryCache addMatchingKeys:keys forTargetID:targetID];
@@ -495,7 +474,6 @@
 - (void)removeMatchingKey:(const DocumentKey &)key forTargetID:(FSTTargetID)targetID {
   DocumentKeySet keys{key};
   [self.queryCache removeMatchingKeys:keys forTargetID:targetID];
->>>>>>> dddd7503
 }
 
 @end
