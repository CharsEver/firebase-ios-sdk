/*
 * Copyright 2017 Google
 *
 * Licensed under the Apache License, Version 2.0 (the "License");
 * you may not use this file except in compliance with the License.
 * You may obtain a copy of the License at
 *
 *      http://www.apache.org/licenses/LICENSE-2.0
 *
 * Unless required by applicable law or agreed to in writing, software
 * distributed under the License is distributed on an "AS IS" BASIS,
 * WITHOUT WARRANTIES OR CONDITIONS OF ANY KIND, either express or implied.
 * See the License for the specific language governing permissions and
 * limitations under the License.
 */

#import "Firestore/Source/Local/FSTLocalStore.h"

#import <FirebaseFirestore/FIRTimestamp.h>
#import <XCTest/XCTest.h>

#import "Firestore/Source/Core/FSTQuery.h"
#import "Firestore/Source/Local/FSTEagerGarbageCollector.h"
#import "Firestore/Source/Local/FSTLocalWriteResult.h"
#import "Firestore/Source/Local/FSTNoOpGarbageCollector.h"
#import "Firestore/Source/Local/FSTPersistence.h"
#import "Firestore/Source/Local/FSTQueryCache.h"
#import "Firestore/Source/Local/FSTQueryData.h"
#import "Firestore/Source/Model/FSTDocument.h"
#import "Firestore/Source/Model/FSTDocumentKey.h"
#import "Firestore/Source/Model/FSTDocumentSet.h"
#import "Firestore/Source/Model/FSTMutation.h"
#import "Firestore/Source/Model/FSTMutationBatch.h"
#import "Firestore/Source/Remote/FSTRemoteEvent.h"
#import "Firestore/Source/Remote/FSTWatchChange.h"
#import "Firestore/Source/Util/FSTClasses.h"

#import "Firestore/Example/Tests/Local/FSTLocalStoreTests.h"
#import "Firestore/Example/Tests/Remote/FSTWatchChange+Testing.h"
#import "Firestore/Example/Tests/Util/FSTHelpers.h"
#import "Firestore/third_party/Immutable/Tests/FSTImmutableSortedDictionary+Testing.h"
#import "Firestore/third_party/Immutable/Tests/FSTImmutableSortedSet+Testing.h"

#include "Firestore/core/src/firebase/firestore/auth/user.h"
#include "Firestore/core/test/firebase/firestore/testutil/testutil.h"

namespace testutil = firebase::firestore::testutil;
using firebase::firestore::auth::User;
using firebase::firestore::model::SnapshotVersion;

NS_ASSUME_NONNULL_BEGIN

<<<<<<< HEAD
=======
/** Creates a document version dictionary mapping the document in @a mutation to @a version. */
FSTDocumentVersionDictionary *FSTVersionDictionary(FSTMutation *mutation,
                                                   FSTTestSnapshotVersion version) {
  FSTDocumentVersionDictionary *result = [FSTDocumentVersionDictionary documentVersionDictionary];
  result = [result dictionaryBySettingObject:testutil::Version(version) forKey:mutation.key];
  return result;
}

>>>>>>> 4e1ffe46
@interface FSTLocalStoreTests ()

@property(nonatomic, strong, readwrite) id<FSTPersistence> localStorePersistence;
@property(nonatomic, strong, readwrite) FSTLocalStore *localStore;

@property(nonatomic, strong, readonly) NSMutableArray<FSTMutationBatch *> *batches;
@property(nonatomic, strong, readwrite, nullable) FSTMaybeDocumentDictionary *lastChanges;
@property(nonatomic, assign, readwrite) FSTTargetID lastTargetID;

@end

@implementation FSTLocalStoreTests

- (void)setUp {
  [super setUp];

  if ([self isTestBaseClass]) {
    return;
  }

  id<FSTPersistence> persistence = [self persistence];
  self.localStorePersistence = persistence;
  self.localStore = [[FSTLocalStore alloc] initWithPersistence:persistence
                                                   initialUser:User::Unauthenticated()];
  [self.localStore start];

  _batches = [NSMutableArray array];
  _lastChanges = nil;
  _lastTargetID = 0;
}

- (void)tearDown {
  [self.localStorePersistence shutdown];

  [super tearDown];
}

- (id<FSTPersistence>)persistence {
  @throw FSTAbstractMethodException();  // NOLINT
}

- (BOOL)gcIsEager {
  @throw FSTAbstractMethodException();  // NOLINT
}

/**
 * Xcode will run tests from any class that extends XCTestCase, but this doesn't work for
 * FSTLocalStoreTests since it is incomplete without the implementations supplied by its
 * subclasses.
 */
- (BOOL)isTestBaseClass {
  return [self class] == [FSTLocalStoreTests class];
}

- (void)writeMutation:(FSTMutation *)mutation {
  [self writeMutations:@[ mutation ]];
}

- (void)writeMutations:(NSArray<FSTMutation *> *)mutations {
  FSTLocalWriteResult *result = [self.localStore locallyWriteMutations:mutations];
  XCTAssertNotNil(result);
  [self.batches addObject:[[FSTMutationBatch alloc] initWithBatchID:result.batchID
                                                     localWriteTime:[FIRTimestamp timestamp]
                                                          mutations:mutations]];
  self.lastChanges = result.changes;
}

- (void)applyRemoteEvent:(FSTRemoteEvent *)event {
  self.lastChanges = [self.localStore applyRemoteEvent:event];
}

- (void)notifyLocalViewChanges:(FSTLocalViewChanges *)changes {
  [self.localStore notifyLocalViewChanges:@[ changes ]];
}

- (void)acknowledgeMutationWithVersion:(FSTTestSnapshotVersion)documentVersion {
  FSTMutationBatch *batch = [self.batches firstObject];
  [self.batches removeObjectAtIndex:0];
  XCTAssertEqual(batch.mutations.count, 1, @"Acknowledging more than one mutation not supported.");
  SnapshotVersion version = testutil::Version(documentVersion);
  FSTMutationResult *mutationResult =
      [[FSTMutationResult alloc] initWithVersion:version transformResults:nil];
  FSTMutationBatchResult *result = [FSTMutationBatchResult resultWithBatch:batch
                                                             commitVersion:version
                                                           mutationResults:@[ mutationResult ]
                                                               streamToken:nil];
  self.lastChanges = [self.localStore acknowledgeBatchWithResult:result];
}

- (void)rejectMutation {
  FSTMutationBatch *batch = [self.batches firstObject];
  [self.batches removeObjectAtIndex:0];
  self.lastChanges = [self.localStore rejectBatchID:batch.batchID];
}

- (FSTTargetID)allocateQuery:(FSTQuery *)query {
  FSTQueryData *queryData = [self.localStore allocateQuery:query];
  self.lastTargetID = queryData.targetID;
  return queryData.targetID;
}

- (void)collectGarbage {
  return;
}

/** Asserts that the last target ID is the given number. */
#define FSTAssertTargetID(targetID)              \
  do {                                           \
    XCTAssertEqual(self.lastTargetID, targetID); \
  } while (0)

/** Asserts that a the lastChanges contain the docs in the given array. */
#define FSTAssertChanged(documents)                                                             \
  XCTAssertNotNil(self.lastChanges);                                                            \
  do {                                                                                          \
    FSTMaybeDocumentDictionary *actual = self.lastChanges;                                      \
    NSArray<FSTMaybeDocument *> *expected = (documents);                                        \
    XCTAssertEqual(actual.count, expected.count);                                               \
    NSEnumerator<FSTMaybeDocument *> *enumerator = expected.objectEnumerator;                   \
    [actual enumerateKeysAndObjectsUsingBlock:^(FSTDocumentKey * key, FSTMaybeDocument * value, \
                                                BOOL * stop) {                                  \
      XCTAssertEqualObjects(value, [enumerator nextObject]);                                    \
    }];                                                                                         \
    self.lastChanges = nil;                                                                     \
  } while (0)

/** Asserts that the given keys were removed. */
#define FSTAssertRemoved(keyPaths)                                                       \
  XCTAssertNotNil(self.lastChanges);                                                     \
  do {                                                                                   \
    FSTMaybeDocumentDictionary *actual = self.lastChanges;                               \
    XCTAssertEqual(actual.count, keyPaths.count);                                        \
    NSEnumerator<NSString *> *keyPathEnumerator = keyPaths.objectEnumerator;             \
    [actual enumerateKeysAndObjectsUsingBlock:^(FSTDocumentKey * actualKey,              \
                                                FSTMaybeDocument * value, BOOL * stop) { \
      FSTDocumentKey *expectedKey = FSTTestDocKey([keyPathEnumerator nextObject]);       \
      XCTAssertEqualObjects(actualKey, expectedKey);                                     \
      XCTAssertTrue([value isKindOfClass:[FSTDeletedDocument class]]);                   \
    }];                                                                                  \
    self.lastChanges = nil;                                                              \
  } while (0)

/** Asserts that the given local store contains the given document. */
#define FSTAssertContains(document)                                         \
  do {                                                                      \
    FSTMaybeDocument *expected = (document);                                \
    FSTMaybeDocument *actual = [self.localStore readDocument:expected.key]; \
    XCTAssertEqualObjects(actual, expected);                                \
  } while (0)

/** Asserts that the given local store does not contain the given document. */
#define FSTAssertNotContains(keyPathString)                        \
  do {                                                             \
    FSTDocumentKey *key = FSTTestDocKey(keyPathString);            \
    FSTMaybeDocument *actual = [self.localStore readDocument:key]; \
    XCTAssertNil(actual);                                          \
  } while (0)

- (void)testMutationBatchKeys {
  if ([self isTestBaseClass]) return;

  FSTMutation *set1 = FSTTestSetMutation(@"foo/bar", @{@"foo" : @"bar"});
  FSTMutation *set2 = FSTTestSetMutation(@"bar/baz", @{@"bar" : @"baz"});
  FSTMutationBatch *batch = [[FSTMutationBatch alloc] initWithBatchID:1
                                                       localWriteTime:[FIRTimestamp timestamp]
                                                            mutations:@[ set1, set2 ]];
  FSTDocumentKeySet *keys = [batch keys];
  XCTAssertEqual(keys.count, 2);
}

- (void)testHandlesSetMutation {
  if ([self isTestBaseClass]) return;

  [self writeMutation:FSTTestSetMutation(@"foo/bar", @{@"foo" : @"bar"})];
  FSTAssertChanged(@[ FSTTestDoc("foo/bar", 0, @{@"foo" : @"bar"}, YES) ]);
  FSTAssertContains(FSTTestDoc("foo/bar", 0, @{@"foo" : @"bar"}, YES));

  [self acknowledgeMutationWithVersion:0];
  FSTAssertChanged(@[ FSTTestDoc("foo/bar", 0, @{@"foo" : @"bar"}, NO) ]);
  if ([self gcIsEager]) {
    // Nothing is pinning this anymore, as it has been acknowledged and there are no targets active.
    FSTAssertNotContains(@"foo/bar");
  }
}

- (void)testHandlesSetMutationThenDocument {
  if ([self isTestBaseClass]) return;

  [self writeMutation:FSTTestSetMutation(@"foo/bar", @{@"foo" : @"bar"})];
  FSTAssertChanged(@[ FSTTestDoc("foo/bar", 0, @{@"foo" : @"bar"}, YES) ]);
  FSTAssertContains(FSTTestDoc("foo/bar", 0, @{@"foo" : @"bar"}, YES));

  FSTQuery *query = FSTTestQuery("foo");
  FSTTargetID targetID = [self allocateQuery:query];

  [self
      applyRemoteEvent:FSTTestUpdateRemoteEvent(FSTTestDoc("foo/bar", 2, @{@"it" : @"changed"}, NO),
                                                @[ @(targetID) ], @[])];
  FSTAssertChanged(@[ FSTTestDoc("foo/bar", 2, @{@"foo" : @"bar"}, YES) ]);
  FSTAssertContains(FSTTestDoc("foo/bar", 2, @{@"foo" : @"bar"}, YES));
}

- (void)testHandlesAckThenRejectThenRemoteEvent {
  if ([self isTestBaseClass]) return;

  // Start a query that requires acks to be held.
  FSTQuery *query = FSTTestQuery("foo");
  FSTTargetID targetID = [self allocateQuery:query];

  [self writeMutation:FSTTestSetMutation(@"foo/bar", @{@"foo" : @"bar"})];
  FSTAssertChanged(@[ FSTTestDoc("foo/bar", 0, @{@"foo" : @"bar"}, YES) ]);
  FSTAssertContains(FSTTestDoc("foo/bar", 0, @{@"foo" : @"bar"}, YES));

  // The last seen version is zero, so this ack must be held.
  [self acknowledgeMutationWithVersion:1];
  FSTAssertChanged(@[]);
  FSTAssertContains(FSTTestDoc("foo/bar", 0, @{@"foo" : @"bar"}, YES));

  [self writeMutation:FSTTestSetMutation(@"bar/baz", @{@"bar" : @"baz"})];
  FSTAssertChanged(@[ FSTTestDoc("bar/baz", 0, @{@"bar" : @"baz"}, YES) ]);
  FSTAssertContains(FSTTestDoc("bar/baz", 0, @{@"bar" : @"baz"}, YES));

  [self rejectMutation];
  FSTAssertRemoved(@[ @"bar/baz" ]);
  FSTAssertNotContains(@"bar/baz");

  [self
      applyRemoteEvent:FSTTestUpdateRemoteEvent(FSTTestDoc("foo/bar", 2, @{@"it" : @"changed"}, NO),
                                                @[ @(targetID) ], @[])];
  FSTAssertChanged(@[ FSTTestDoc("foo/bar", 2, @{@"it" : @"changed"}, NO) ]);
  FSTAssertContains(FSTTestDoc("foo/bar", 2, @{@"it" : @"changed"}, NO));
  FSTAssertNotContains(@"bar/baz");
}

- (void)testHandlesDeletedDocumentThenSetMutationThenAck {
  if ([self isTestBaseClass]) return;

  FSTQuery *query = FSTTestQuery("foo");
  FSTTargetID targetID = [self allocateQuery:query];

  [self applyRemoteEvent:FSTTestUpdateRemoteEvent(FSTTestDeletedDoc("foo/bar", 2), @[ @(targetID) ],
                                                  @[])];
  FSTAssertRemoved(@[ @"foo/bar" ]);
  FSTAssertContains(FSTTestDeletedDoc("foo/bar", 2));

  [self writeMutation:FSTTestSetMutation(@"foo/bar", @{@"foo" : @"bar"})];
  FSTAssertChanged(@[ FSTTestDoc("foo/bar", 0, @{@"foo" : @"bar"}, YES) ]);
  FSTAssertContains(FSTTestDoc("foo/bar", 0, @{@"foo" : @"bar"}, YES));
  // Can now remove the target, since we have a mutation pinning the document
  [self.localStore releaseQuery:query];
  // Verify we didn't lose anything
  FSTAssertContains(FSTTestDoc("foo/bar", 0, @{@"foo" : @"bar"}, YES));

  [self acknowledgeMutationWithVersion:3];
  FSTAssertChanged(@[ FSTTestDoc("foo/bar", 0, @{@"foo" : @"bar"}, NO) ]);
  // It has been acknowledged, and should no longer be retained as there is no target and mutation
  if ([self gcIsEager]) {
    FSTAssertNotContains(@"foo/bar");
  }
}

- (void)testHandlesSetMutationThenDeletedDocument {
  if ([self isTestBaseClass]) return;

  FSTQuery *query = FSTTestQuery("foo");
  FSTTargetID targetID = [self allocateQuery:query];

  [self writeMutation:FSTTestSetMutation(@"foo/bar", @{@"foo" : @"bar"})];
  FSTAssertChanged(@[ FSTTestDoc("foo/bar", 0, @{@"foo" : @"bar"}, YES) ]);

  [self applyRemoteEvent:FSTTestUpdateRemoteEvent(FSTTestDeletedDoc("foo/bar", 2), @[ @(targetID) ],
                                                  @[])];
  FSTAssertChanged(@[ FSTTestDoc("foo/bar", 0, @{@"foo" : @"bar"}, YES) ]);
  FSTAssertContains(FSTTestDoc("foo/bar", 0, @{@"foo" : @"bar"}, YES));
}

- (void)testHandlesDocumentThenSetMutationThenAckThenDocument {
  if ([self isTestBaseClass]) return;

  // Start a query that requires acks to be held.
  FSTQuery *query = FSTTestQuery("foo");
  FSTTargetID targetID = [self allocateQuery:query];

  [self applyRemoteEvent:FSTTestUpdateRemoteEvent(FSTTestDoc("foo/bar", 2, @{@"it" : @"base"}, NO),
                                                  @[ @(targetID) ], @[])];
  FSTAssertChanged(@[ FSTTestDoc("foo/bar", 2, @{@"it" : @"base"}, NO) ]);
  FSTAssertContains(FSTTestDoc("foo/bar", 2, @{@"it" : @"base"}, NO));

  [self writeMutation:FSTTestSetMutation(@"foo/bar", @{@"foo" : @"bar"})];
  FSTAssertChanged(@[ FSTTestDoc("foo/bar", 2, @{@"foo" : @"bar"}, YES) ]);
  FSTAssertContains(FSTTestDoc("foo/bar", 2, @{@"foo" : @"bar"}, YES));

  [self acknowledgeMutationWithVersion:3];
  // we haven't seen the remote event yet, so the write is still held.
  FSTAssertChanged(@[]);
  FSTAssertContains(FSTTestDoc("foo/bar", 2, @{@"foo" : @"bar"}, YES));

  [self
      applyRemoteEvent:FSTTestUpdateRemoteEvent(FSTTestDoc("foo/bar", 3, @{@"it" : @"changed"}, NO),
                                                @[ @(targetID) ], @[])];
  FSTAssertChanged(@[ FSTTestDoc("foo/bar", 3, @{@"it" : @"changed"}, NO) ]);
  FSTAssertContains(FSTTestDoc("foo/bar", 3, @{@"it" : @"changed"}, NO));
}

- (void)testHandlesPatchWithoutPriorDocument {
  if ([self isTestBaseClass]) return;

  [self writeMutation:FSTTestPatchMutation("foo/bar", @{@"foo" : @"bar"}, {})];
  FSTAssertRemoved(@[ @"foo/bar" ]);
  FSTAssertNotContains(@"foo/bar");

  [self acknowledgeMutationWithVersion:1];
  FSTAssertRemoved(@[ @"foo/bar" ]);
  FSTAssertNotContains(@"foo/bar");
}

- (void)testHandlesPatchMutationThenDocumentThenAck {
  if ([self isTestBaseClass]) return;

  [self writeMutation:FSTTestPatchMutation("foo/bar", @{@"foo" : @"bar"}, {})];
  FSTAssertRemoved(@[ @"foo/bar" ]);
  FSTAssertNotContains(@"foo/bar");

  FSTQuery *query = FSTTestQuery("foo");
  FSTTargetID targetID = [self allocateQuery:query];

  [self applyRemoteEvent:FSTTestUpdateRemoteEvent(FSTTestDoc("foo/bar", 1, @{@"it" : @"base"}, NO),
                                                  @[ @(targetID) ], @[])];
  FSTAssertChanged(@[ FSTTestDoc("foo/bar", 1, @{@"foo" : @"bar", @"it" : @"base"}, YES) ]);
  FSTAssertContains(FSTTestDoc("foo/bar", 1, @{@"foo" : @"bar", @"it" : @"base"}, YES));

  [self acknowledgeMutationWithVersion:2];
  // We still haven't seen the remote events for the patch, so the local changes remain, and there
  // are no changes
  FSTAssertChanged(@[]);
  FSTAssertContains(FSTTestDoc("foo/bar", 1, @{@"foo" : @"bar", @"it" : @"base"}, YES));

  [self applyRemoteEvent:FSTTestUpdateRemoteEvent(
                             FSTTestDoc("foo/bar", 2, @{@"foo" : @"bar", @"it" : @"base"}, NO), @[],
                             @[])];

  FSTAssertChanged(@[ FSTTestDoc("foo/bar", 1, @{@"foo" : @"bar", @"it" : @"base"}, NO) ]);
  FSTAssertContains(FSTTestDoc("foo/bar", 1, @{@"foo" : @"bar", @"it" : @"base"}, NO));
}

- (void)testHandlesPatchMutationThenAckThenDocument {
  if ([self isTestBaseClass]) return;

  [self writeMutation:FSTTestPatchMutation("foo/bar", @{@"foo" : @"bar"}, {})];
  FSTAssertRemoved(@[ @"foo/bar" ]);
  FSTAssertNotContains(@"foo/bar");

  [self acknowledgeMutationWithVersion:1];
  FSTAssertRemoved(@[ @"foo/bar" ]);
  FSTAssertNotContains(@"foo/bar");

  FSTQuery *query = FSTTestQuery("foo");
  FSTTargetID targetID = [self allocateQuery:query];

  [self applyRemoteEvent:FSTTestUpdateRemoteEvent(FSTTestDoc("foo/bar", 1, @{@"it" : @"base"}, NO),
                                                  @[ @(targetID) ], @[])];
  FSTAssertChanged(@[ FSTTestDoc("foo/bar", 1, @{@"it" : @"base"}, NO) ]);
  FSTAssertContains(FSTTestDoc("foo/bar", 1, @{@"it" : @"base"}, NO));
}

- (void)testHandlesDeleteMutationThenAck {
  if ([self isTestBaseClass]) return;

  [self writeMutation:FSTTestDeleteMutation(@"foo/bar")];
  FSTAssertRemoved(@[ @"foo/bar" ]);
  FSTAssertContains(FSTTestDeletedDoc("foo/bar", 0));

  [self acknowledgeMutationWithVersion:1];
  FSTAssertRemoved(@[ @"foo/bar" ]);
  // There's no target pinning the doc, and we've ack'd the mutation.
  if ([self gcIsEager]) {
    FSTAssertNotContains(@"foo/bar");
  }
}

- (void)testHandlesDocumentThenDeleteMutationThenAck {
  if ([self isTestBaseClass]) return;

  FSTQuery *query = FSTTestQuery("foo");
  FSTTargetID targetID = [self allocateQuery:query];

  [self applyRemoteEvent:FSTTestUpdateRemoteEvent(FSTTestDoc("foo/bar", 1, @{@"it" : @"base"}, NO),
                                                  @[ @(targetID) ], @[])];
  FSTAssertChanged(@[ FSTTestDoc("foo/bar", 1, @{@"it" : @"base"}, NO) ]);
  FSTAssertContains(FSTTestDoc("foo/bar", 1, @{@"it" : @"base"}, NO));

  [self writeMutation:FSTTestDeleteMutation(@"foo/bar")];
  FSTAssertRemoved(@[ @"foo/bar" ]);
  FSTAssertContains(FSTTestDeletedDoc("foo/bar", 0));

  // Remove the target so only the mutation is pinning the document
  [self.localStore releaseQuery:query];

  [self acknowledgeMutationWithVersion:2];
  FSTAssertRemoved(@[ @"foo/bar" ]);
  if ([self gcIsEager]) {
    // Neither the target nor the mutation pin the document, it should be gone.
    FSTAssertNotContains(@"foo/bar");
  }
}

- (void)testHandlesDeleteMutationThenDocumentThenAck {
  if ([self isTestBaseClass]) return;

  FSTQuery *query = FSTTestQuery("foo");
  FSTTargetID targetID = [self allocateQuery:query];

  [self writeMutation:FSTTestDeleteMutation(@"foo/bar")];
  FSTAssertRemoved(@[ @"foo/bar" ]);
  FSTAssertContains(FSTTestDeletedDoc("foo/bar", 0));

  // Add the document to a target so it will remain in persistence even when ack'd
  [self applyRemoteEvent:FSTTestUpdateRemoteEvent(FSTTestDoc("foo/bar", 1, @{@"it" : @"base"}, NO),
                                                  @[ @(targetID) ], @[])];
  FSTAssertRemoved(@[ @"foo/bar" ]);
  FSTAssertContains(FSTTestDeletedDoc("foo/bar", 0));

  // Don't need to keep it pinned anymore
  [self.localStore releaseQuery:query];

  [self acknowledgeMutationWithVersion:2];
  FSTAssertRemoved(@[ @"foo/bar" ]);
  if ([self gcIsEager]) {
    // The doc is not pinned in a target and we've acknowledged the mutation. It shouldn't exist anymore.
    FSTAssertNotContains(@"foo/bar");
  }
}

- (void)testHandlesDocumentThenDeletedDocumentThenDocument {
  if ([self isTestBaseClass]) return;

  FSTQuery *query = FSTTestQuery("foo");
  FSTTargetID targetID = [self allocateQuery:query];

  [self applyRemoteEvent:FSTTestUpdateRemoteEvent(FSTTestDoc("foo/bar", 1, @{@"it" : @"base"}, NO),
                                                  @[ @(targetID) ], @[])];
  FSTAssertChanged(@[ FSTTestDoc("foo/bar", 1, @{@"it" : @"base"}, NO) ]);
  FSTAssertContains(FSTTestDoc("foo/bar", 1, @{@"it" : @"base"}, NO));

  [self applyRemoteEvent:FSTTestUpdateRemoteEvent(FSTTestDeletedDoc("foo/bar", 2), @[ @(targetID) ],
                                                  @[])];
  FSTAssertRemoved(@[ @"foo/bar" ]);
  FSTAssertContains(FSTTestDeletedDoc("foo/bar", 2));

  [self
      applyRemoteEvent:FSTTestUpdateRemoteEvent(FSTTestDoc("foo/bar", 3, @{@"it" : @"changed"}, NO),
                                                @[ @(targetID) ], @[])];
  FSTAssertChanged(@[ FSTTestDoc("foo/bar", 3, @{@"it" : @"changed"}, NO) ]);
  FSTAssertContains(FSTTestDoc("foo/bar", 3, @{@"it" : @"changed"}, NO));
}

- (void)testHandlesSetMutationThenPatchMutationThenDocumentThenAckThenAck {
  if ([self isTestBaseClass]) return;

  [self writeMutation:FSTTestSetMutation(@"foo/bar", @{@"foo" : @"old"})];
  FSTAssertChanged(@[ FSTTestDoc("foo/bar", 0, @{@"foo" : @"old"}, YES) ]);
  FSTAssertContains(FSTTestDoc("foo/bar", 0, @{@"foo" : @"old"}, YES));

  [self writeMutation:FSTTestPatchMutation("foo/bar", @{@"foo" : @"bar"}, {})];
  FSTAssertChanged(@[ FSTTestDoc("foo/bar", 0, @{@"foo" : @"bar"}, YES) ]);
  FSTAssertContains(FSTTestDoc("foo/bar", 0, @{@"foo" : @"bar"}, YES));

  FSTQuery *query = FSTTestQuery("foo");
  FSTTargetID targetID = [self allocateQuery:query];

  [self applyRemoteEvent:FSTTestUpdateRemoteEvent(FSTTestDoc("foo/bar", 1, @{@"it" : @"base"}, NO),
                                                  @[ @(targetID) ], @[])];
  FSTAssertChanged(@[ FSTTestDoc("foo/bar", 1, @{@"foo" : @"bar"}, YES) ]);
  FSTAssertContains(FSTTestDoc("foo/bar", 1, @{@"foo" : @"bar"}, YES));

  [self.localStore releaseQuery:query];
  [self acknowledgeMutationWithVersion:2];  // delete mutation
  FSTAssertChanged(@[ FSTTestDoc("foo/bar", 1, @{@"foo" : @"bar"}, YES) ]);
  FSTAssertContains(FSTTestDoc("foo/bar", 1, @{@"foo" : @"bar"}, YES));

  [self acknowledgeMutationWithVersion:3];  // patch mutation
  FSTAssertChanged(@[ FSTTestDoc("foo/bar", 1, @{@"foo" : @"bar"}, NO) ]);
  if ([self gcIsEager]) {
    // we've ack'd all of the mutations, nothing is keeping this pinned anymore
    FSTAssertNotContains(@"foo/bar");
  }
}

- (void)testHandlesSetMutationAndPatchMutationTogether {
  if ([self isTestBaseClass]) return;

  [self writeMutations:@[
    FSTTestSetMutation(@"foo/bar", @{@"foo" : @"old"}),
    FSTTestPatchMutation("foo/bar", @{@"foo" : @"bar"}, {})
  ]];

  FSTAssertChanged(@[ FSTTestDoc("foo/bar", 0, @{@"foo" : @"bar"}, YES) ]);
  FSTAssertContains(FSTTestDoc("foo/bar", 0, @{@"foo" : @"bar"}, YES));
}

- (void)testHandlesSetMutationThenPatchMutationThenReject {
  if ([self isTestBaseClass]) return;
  if (![self gcIsEager]) return;

  [self writeMutation:FSTTestSetMutation(@"foo/bar", @{@"foo" : @"old"})];
  FSTAssertContains(FSTTestDoc("foo/bar", 0, @{@"foo" : @"old"}, YES));
  [self acknowledgeMutationWithVersion:1];
  FSTAssertNotContains(@"foo/bar");

  [self writeMutation:FSTTestPatchMutation("foo/bar", @{@"foo" : @"bar"}, {})];
  // A blind patch is not visible in the cache
  FSTAssertNotContains(@"foo/bar");
  //FSTAssertContains(FSTTestDoc("foo/bar", 0, @{@"foo" : @"bar"}, YES));

  [self rejectMutation];
  FSTAssertNotContains(@"foo/bar");
  //FSTAssertChanged(@[ FSTTestDoc("foo/bar", 0, @{@"foo" : @"old"}, NO) ]);
  //FSTAssertContains(FSTTestDoc("foo/bar", 0, @{@"foo" : @"old"}, NO));
}

- (void)testHandlesSetMutationsAndPatchMutationOfJustOneTogether {
  if ([self isTestBaseClass]) return;

  [self writeMutations:@[
    FSTTestSetMutation(@"foo/bar", @{@"foo" : @"old"}),
    FSTTestSetMutation(@"bar/baz", @{@"bar" : @"baz"}),
    FSTTestPatchMutation("foo/bar", @{@"foo" : @"bar"}, {})
  ]];

  FSTAssertChanged((@[
    FSTTestDoc("bar/baz", 0, @{@"bar" : @"baz"}, YES),
    FSTTestDoc("foo/bar", 0, @{@"foo" : @"bar"}, YES)
  ]));
  FSTAssertContains(FSTTestDoc("foo/bar", 0, @{@"foo" : @"bar"}, YES));
  FSTAssertContains(FSTTestDoc("bar/baz", 0, @{@"bar" : @"baz"}, YES));
}

- (void)testHandlesDeleteMutationThenPatchMutationThenAckThenAck {
  if ([self isTestBaseClass]) return;

  [self writeMutation:FSTTestDeleteMutation(@"foo/bar")];
  FSTAssertRemoved(@[ @"foo/bar" ]);
  FSTAssertContains(FSTTestDeletedDoc("foo/bar", 0));

  [self writeMutation:FSTTestPatchMutation("foo/bar", @{@"foo" : @"bar"}, {})];
  FSTAssertRemoved(@[ @"foo/bar" ]);
  FSTAssertContains(FSTTestDeletedDoc("foo/bar", 0));

  [self acknowledgeMutationWithVersion:2];  // delete mutation
  FSTAssertRemoved(@[ @"foo/bar" ]);
  FSTAssertContains(FSTTestDeletedDoc("foo/bar", 0));

  [self acknowledgeMutationWithVersion:3];  // patch mutation
  FSTAssertRemoved(@[ @"foo/bar" ]);
  if ([self gcIsEager]) {
    // There are no more pending mutations, the doc has been dropped
    FSTAssertNotContains(@"foo/bar");
  }
}

- (void)testCollectsGarbageAfterChangeBatchWithNoTargetIDs {
  if ([self isTestBaseClass]) return;
  if (![self gcIsEager]) return;

  [self applyRemoteEvent:FSTTestUpdateRemoteEventWithLimboTargets(FSTTestDeletedDoc("foo/bar", 2), @[ @1 ], @[], @[ @1 ])];
  FSTAssertRemoved(@[ @"foo/bar" ]);

  [self collectGarbage];
  FSTAssertNotContains(@"foo/bar");

  [self applyRemoteEvent:FSTTestUpdateRemoteEventWithLimboTargets(FSTTestDoc("foo/bar", 2, @{@"foo" : @"bar"}, NO),
                                                  @[ @1 ], @[], @[ @1 ])];
  [self collectGarbage];
  FSTAssertNotContains(@"foo/bar");
}

- (void)testCollectsGarbageAfterChangeBatch {
  if ([self isTestBaseClass]) return;
  if (![self gcIsEager]) return;

  FSTQuery *query = FSTTestQuery("foo");
  FSTTargetID targetID = [self allocateQuery:query];

  [self applyRemoteEvent:FSTTestUpdateRemoteEvent(FSTTestDoc("foo/bar", 2, @{@"foo" : @"bar"}, NO),
                                                  @[ @(targetID) ], @[])];
  [self collectGarbage];
  FSTAssertContains(FSTTestDoc("foo/bar", 2, @{@"foo" : @"bar"}, NO));

  [self applyRemoteEvent:FSTTestUpdateRemoteEvent(FSTTestDoc("foo/bar", 2, @{@"foo" : @"baz"}, NO),
                                                  @[], @[ @(targetID) ])];
  [self collectGarbage];

  FSTAssertNotContains(@"foo/bar");
}

- (void)testCollectsGarbageAfterAcknowledgedMutation {
  if ([self isTestBaseClass]) return;
  if (![self gcIsEager]) return;

  FSTQuery *query = FSTTestQuery("foo");
  FSTTargetID targetID = [self allocateQuery:query];

  [self applyRemoteEvent:FSTTestUpdateRemoteEvent(FSTTestDoc("foo/bar", 0, @{@"foo" : @"old"}, NO),
                                                  @[ @(targetID) ], @[])];
  [self writeMutation:FSTTestPatchMutation("foo/bar", @{@"foo" : @"bar"}, {})];
  // Release the query so that our target count goes back to 0 and we are considered up-to-date.
  [self.localStore releaseQuery:query];

  [self writeMutation:FSTTestSetMutation(@"foo/bah", @{@"foo" : @"bah"})];
  [self writeMutation:FSTTestDeleteMutation(@"foo/baz")];
  [self collectGarbage];
  FSTAssertContains(FSTTestDoc("foo/bar", 0, @{@"foo" : @"bar"}, YES));
  FSTAssertContains(FSTTestDoc("foo/bah", 0, @{@"foo" : @"bah"}, YES));
  FSTAssertContains(FSTTestDeletedDoc("foo/baz", 0));

  [self acknowledgeMutationWithVersion:3];
  [self collectGarbage];
  FSTAssertNotContains(@"foo/bar");
  FSTAssertContains(FSTTestDoc("foo/bah", 0, @{@"foo" : @"bah"}, YES));
  FSTAssertContains(FSTTestDeletedDoc("foo/baz", 0));

  [self acknowledgeMutationWithVersion:4];
  [self collectGarbage];
  FSTAssertNotContains(@"foo/bar");
  FSTAssertNotContains(@"foo/bah");
  FSTAssertContains(FSTTestDeletedDoc("foo/baz", 0));

  [self acknowledgeMutationWithVersion:5];
  [self collectGarbage];
  FSTAssertNotContains(@"foo/bar");
  FSTAssertNotContains(@"foo/bah");
  FSTAssertNotContains(@"foo/baz");
}

- (void)testCollectsGarbageAfterRejectedMutation {
  if ([self isTestBaseClass]) return;
  if (![self gcIsEager]) return;

  FSTQuery *query = FSTTestQuery("foo");
  FSTTargetID targetID = [self allocateQuery:query];

  [self applyRemoteEvent:FSTTestUpdateRemoteEvent(FSTTestDoc("foo/bar", 0, @{@"foo" : @"old"}, NO),
                                                  @[ @(targetID) ], @[])];
  [self writeMutation:FSTTestPatchMutation("foo/bar", @{@"foo" : @"bar"}, {})];
  // Release the query so that our target count goes back to 0 and we are considered up-to-date.
  [self.localStore releaseQuery:query];

  [self writeMutation:FSTTestSetMutation(@"foo/bah", @{@"foo" : @"bah"})];
  [self writeMutation:FSTTestDeleteMutation(@"foo/baz")];
  [self collectGarbage];
  FSTAssertContains(FSTTestDoc("foo/bar", 0, @{@"foo" : @"bar"}, YES));
  FSTAssertContains(FSTTestDoc("foo/bah", 0, @{@"foo" : @"bah"}, YES));
  FSTAssertContains(FSTTestDeletedDoc("foo/baz", 0));

  [self rejectMutation];  // patch mutation
  [self collectGarbage];
  FSTAssertNotContains(@"foo/bar");
  FSTAssertContains(FSTTestDoc("foo/bah", 0, @{@"foo" : @"bah"}, YES));
  FSTAssertContains(FSTTestDeletedDoc("foo/baz", 0));

  [self rejectMutation];  // set mutation
  [self collectGarbage];
  FSTAssertNotContains(@"foo/bar");
  FSTAssertNotContains(@"foo/bah");
  FSTAssertContains(FSTTestDeletedDoc("foo/baz", 0));

  [self rejectMutation];  // delete mutation
  [self collectGarbage];
  FSTAssertNotContains(@"foo/bar");
  FSTAssertNotContains(@"foo/bah");
  FSTAssertNotContains(@"foo/baz");
}

- (void)testPinsDocumentsInTheLocalView {
  if ([self isTestBaseClass]) return;
  if (![self gcIsEager]) return;

  FSTQuery *query = FSTTestQuery("foo");
  FSTTargetID targetID = [self allocateQuery:query];

  [self applyRemoteEvent:FSTTestUpdateRemoteEvent(FSTTestDoc("foo/bar", 1, @{@"foo" : @"bar"}, NO),
                                                  @[ @(targetID) ], @[])];
  [self writeMutation:FSTTestSetMutation(@"foo/baz", @{@"foo" : @"baz"})];
  [self collectGarbage];
  FSTAssertContains(FSTTestDoc("foo/bar", 1, @{@"foo" : @"bar"}, NO));
  FSTAssertContains(FSTTestDoc("foo/baz", 0, @{@"foo" : @"baz"}, YES));

  [self notifyLocalViewChanges:FSTTestViewChanges(query, @[ @"foo/bar", @"foo/baz" ], @[])];
  FSTAssertContains(FSTTestDoc("foo/bar", 1, @{@"foo" : @"bar"}, NO));
  [self applyRemoteEvent:FSTTestUpdateRemoteEvent(FSTTestDoc("foo/bar", 1, @{@"foo" : @"bar"}, NO),
                                                  @[], @[ @(targetID) ])];
  [self applyRemoteEvent:FSTTestUpdateRemoteEvent(FSTTestDoc("foo/baz", 2, @{@"foo" : @"baz"}, NO),
                                                  @[ @(targetID) ], @[])];
  FSTAssertContains(FSTTestDoc("foo/baz", 2, @{@"foo" : @"baz"}, YES));
  [self acknowledgeMutationWithVersion:2];
  FSTAssertContains(FSTTestDoc("foo/baz", 2, @{@"foo" : @"baz"}, NO));
  [self collectGarbage];
  FSTAssertContains(FSTTestDoc("foo/bar", 1, @{@"foo" : @"bar"}, NO));
  FSTAssertContains(FSTTestDoc("foo/baz", 2, @{@"foo" : @"baz"}, NO));

  [self notifyLocalViewChanges:FSTTestViewChanges(query, @[], @[ @"foo/bar", @"foo/baz" ])];
  [self.localStore releaseQuery:query];
  [self collectGarbage];

  FSTAssertNotContains(@"foo/bar");
  FSTAssertNotContains(@"foo/baz");
}

- (id<FSTQueryCache>)queryCache {
  id result = [self.localStore performSelector:@selector(queryCache)];
  return (id<FSTQueryCache>)result;
}

- (void)testThrowsAwayDocumentsWithUnknownTargetIDsImmediately {
  if ([self isTestBaseClass]) return;
  if (![self gcIsEager]) return;

  FSTTargetID targetID = 321;
  [self applyRemoteEvent:FSTTestUpdateRemoteEventWithLimboTargets(FSTTestDoc("foo/bar", 1, @{}, NO),
                                                  @[ @(targetID) ], @[], @[ @(targetID) ])];
  //FSTAssertContains(FSTTestDoc("foo/bar", 1, @{}, NO));

  //[self collectGarbage];
  FSTAssertNotContains(@"foo/bar");
}

- (void)testCanExecuteDocumentQueries {
  if ([self isTestBaseClass]) return;

  [self.localStore locallyWriteMutations:@[
    FSTTestSetMutation(@"foo/bar", @{@"foo" : @"bar"}),
    FSTTestSetMutation(@"foo/baz", @{@"foo" : @"baz"}),
    FSTTestSetMutation(@"foo/bar/Foo/Bar", @{@"Foo" : @"Bar"})
  ]];
  FSTQuery *query = FSTTestQuery("foo/bar");
  FSTDocumentDictionary *docs = [self.localStore executeQuery:query];
  XCTAssertEqualObjects([docs values], @[ FSTTestDoc("foo/bar", 0, @{@"foo" : @"bar"}, YES) ]);
}

- (void)testCanExecuteCollectionQueries {
  if ([self isTestBaseClass]) return;

  [self.localStore locallyWriteMutations:@[
    FSTTestSetMutation(@"fo/bar", @{@"fo" : @"bar"}),
    FSTTestSetMutation(@"foo/bar", @{@"foo" : @"bar"}),
    FSTTestSetMutation(@"foo/baz", @{@"foo" : @"baz"}),
    FSTTestSetMutation(@"foo/bar/Foo/Bar", @{@"Foo" : @"Bar"}),
    FSTTestSetMutation(@"fooo/blah", @{@"fooo" : @"blah"})
  ]];
  FSTQuery *query = FSTTestQuery("foo");
  FSTDocumentDictionary *docs = [self.localStore executeQuery:query];
  XCTAssertEqualObjects([docs values], (@[
                          FSTTestDoc("foo/bar", 0, @{@"foo" : @"bar"}, YES),
                          FSTTestDoc("foo/baz", 0, @{@"foo" : @"baz"}, YES)
                        ]));
}

- (void)testCanExecuteMixedCollectionQueries {
  if ([self isTestBaseClass]) return;

  FSTQuery *query = FSTTestQuery("foo");
  [self allocateQuery:query];
  FSTAssertTargetID(2);

  [self applyRemoteEvent:FSTTestUpdateRemoteEvent(FSTTestDoc("foo/baz", 10, @{@"a" : @"b"}, NO),
                                                  @[ @2 ], @[])];
  [self applyRemoteEvent:FSTTestUpdateRemoteEvent(FSTTestDoc("foo/bar", 20, @{@"a" : @"b"}, NO),
                                                  @[ @2 ], @[])];

  [self.localStore locallyWriteMutations:@[ FSTTestSetMutation(@"foo/bonk", @{@"a" : @"b"}) ]];

  FSTDocumentDictionary *docs = [self.localStore executeQuery:query];
  XCTAssertEqualObjects([docs values], (@[
                          FSTTestDoc("foo/bar", 20, @{@"a" : @"b"}, NO),
                          FSTTestDoc("foo/baz", 10, @{@"a" : @"b"}, NO),
                          FSTTestDoc("foo/bonk", 0, @{@"a" : @"b"}, YES)
                        ]));
}

- (void)testPersistsResumeTokens {
  if ([self isTestBaseClass]) return;
  // This test only works in the absence of the FSTEagerGarbageCollector.
  if ([self gcIsEager]) return;

  FSTQuery *query = FSTTestQuery("foo/bar");
  FSTQueryData *queryData = [self.localStore allocateQuery:query];
  FSTBoxedTargetID *targetID = @(queryData.targetID);
  NSData *resumeToken = FSTTestResumeTokenFromSnapshotVersion(1000);

  FSTWatchChange *watchChange =
      [FSTWatchTargetChange changeWithState:FSTWatchTargetChangeStateCurrent
                                  targetIDs:@[ targetID ]
                                resumeToken:resumeToken];
  NSMutableDictionary<FSTBoxedTargetID *, FSTQueryData *> *listens =
      [NSMutableDictionary dictionary];
  listens[targetID] = queryData;
  NSMutableDictionary<FSTBoxedTargetID *, NSNumber *> *pendingResponses =
      [NSMutableDictionary dictionary];
  FSTWatchChangeAggregator *aggregator =
      [[FSTWatchChangeAggregator alloc] initWithSnapshotVersion:testutil::Version(1000)
                                                  listenTargets:listens
                                         pendingTargetResponses:pendingResponses];
  [aggregator addWatchChanges:@[ watchChange ]];
  FSTRemoteEvent *remoteEvent = [aggregator remoteEvent];
  [self applyRemoteEvent:remoteEvent];

  // Stop listening so that the query should become inactive (but persistent)
  [self.localStore releaseQuery:query];

  // Should come back with the same resume token
  FSTQueryData *queryData2 = [self.localStore allocateQuery:query];
  XCTAssertEqualObjects(queryData2.resumeToken, resumeToken);
}

- (void)testRemoteDocumentKeysForTarget {
  if ([self isTestBaseClass]) return;

  FSTQuery *query = FSTTestQuery("foo");
  [self allocateQuery:query];
  FSTAssertTargetID(2);

  [self applyRemoteEvent:FSTTestUpdateRemoteEvent(FSTTestDoc("foo/baz", 10, @{@"a" : @"b"}, NO),
                                                  @[ @2 ], @[])];
  [self applyRemoteEvent:FSTTestUpdateRemoteEvent(FSTTestDoc("foo/bar", 20, @{@"a" : @"b"}, NO),
                                                  @[ @2 ], @[])];

  [self.localStore locallyWriteMutations:@[ FSTTestSetMutation(@"foo/bonk", @{@"a" : @"b"}) ]];

  FSTDocumentKeySet *keys = [self.localStore remoteDocumentKeysForTarget:2];
  FSTAssertEqualSets(keys, (@[ FSTTestDocKey(@"foo/bar"), FSTTestDocKey(@"foo/baz") ]));

  keys = [self.localStore remoteDocumentKeysForTarget:2];
  FSTAssertEqualSets(keys, (@[ FSTTestDocKey(@"foo/bar"), FSTTestDocKey(@"foo/baz") ]));
}

@end

NS_ASSUME_NONNULL_END<|MERGE_RESOLUTION|>--- conflicted
+++ resolved
@@ -50,8 +50,6 @@
 
 NS_ASSUME_NONNULL_BEGIN
 
-<<<<<<< HEAD
-=======
 /** Creates a document version dictionary mapping the document in @a mutation to @a version. */
 FSTDocumentVersionDictionary *FSTVersionDictionary(FSTMutation *mutation,
                                                    FSTTestSnapshotVersion version) {
@@ -60,7 +58,6 @@
   return result;
 }
 
->>>>>>> 4e1ffe46
 @interface FSTLocalStoreTests ()
 
 @property(nonatomic, strong, readwrite) id<FSTPersistence> localStorePersistence;
