--- conflicted
+++ resolved
@@ -283,12 +283,7 @@
 FSTTransformMutation *FSTTestTransformMutation(NSString *path,
                                                NSArray<NSString *> *serverTimestampFields) {
   FSTDocumentKey *key = [FSTDocumentKey keyWithPath:testutil::Resource(util::MakeStringView(path))];
-<<<<<<< HEAD
-  std::vector<FieldTransform> fieldTransforms{};
-  fieldTransforms.reserve(serverTimestampFields.count);
-=======
   std::vector<FieldTransform> fieldTransforms;
->>>>>>> 09917621
   for (NSString *field in serverTimestampFields) {
     FieldPath fieldPath = testutil::Field(util::MakeStringView(field));
     auto transformOp = absl::make_unique<ServerTimestampTransform>(ServerTimestampTransform::Get());
