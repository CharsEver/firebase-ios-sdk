--- conflicted
+++ resolved
@@ -78,16 +78,9 @@
   }
 }
 
-<<<<<<< HEAD
 void FirebaseCredentialsProvider::GetToken(TokenListener completion) {
-  FIREBASE_ASSERT_MESSAGE(auth_listener_handle_,
+  HARD_ASSERT(auth_listener_handle_,
                           "GetToken cannot be called after listener removed.");
-=======
-void FirebaseCredentialsProvider::GetToken(bool force_refresh,
-                                           TokenListener completion) {
-  HARD_ASSERT(auth_listener_handle_,
-              "GetToken cannot be called after listener removed.");
->>>>>>> 7dbf5caa
 
   // Take note of the current value of the userCounter so that this method can
   // fail if there is a user change while the request is outstanding.
